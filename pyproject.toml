[build-system]
requires = ["poetry-core>=1.0.0"]
build-backend = "poetry.core.masonry.api"

[tool.poetry]
name = "tianshou"
version = "1.2.0-dev"
description = "A Library for Deep Reinforcement Learning"
authors = ["TSAIL <trinkle23897@gmail.com>"]
license = "MIT"
readme = "README.md"
homepage = "https://github.com/thu-ml/tianshou"
classifiers = [
    #   3 - Alpha
    #   4 - Beta
    #   5 - Production/Stable
    "Development Status :: 4 - Beta",
    "Intended Audience :: Science/Research",
    "Topic :: Scientific/Engineering :: Artificial Intelligence",
    "Topic :: Software Development :: Libraries :: Python Modules",
    "License :: OSI Approved :: MIT License",
    "Programming Language :: Python :: 3.11",
]
exclude = ["test/*", "examples/*", "docs/*"]

[tool.poetry.dependencies]
python = "^3.11"
deepdiff = "^7.0.1"
gymnasium = "^0.28.0"
h5py = "^3.9.0"
matplotlib = ">=3.0.0"
numba = ">=0.60.0"
numpy = "^1"
overrides = "^7.4.0"
packaging = "*"
pandas = ">=2.0.0"
pettingzoo = "^1.22"
sensai-utils = "^1.2.1"
tensorboard = "^2.5.0"
# Torch 2.0.1 causes problems, see https://github.com/pytorch/pytorch/issues/100974
torch = "^2.0.0, !=2.0.1, !=2.1.0"
tqdm = "*"
virtualenv = [
    # special sauce b/c of a flaky bug in poetry on windows
    # see https://github.com/python-poetry/poetry/issues/7611#issuecomment-1466478926
    { version = "^20.4.3,!=20.4.5,!=20.4.6" },
    { version = "<20.16.4", markers = "sys_platform == 'win32'" },
]


# Atari, box2d, classic-control, and mujoco environments are all optional dependencies of gymnasium.
# Unfortunately, we cannot have extras relying on (multiple) optionals of other packages due to a poetry issue (see e.g.
# https://github.com/python-poetry/poetry/issues/7911) and therefore have to maintain our own list of dependencies.
# This requires attention and monitoring of gymnasium's dependencies and their version numbers!
ale-py = { version = "~=0.8.1", optional = true }
autorom = { version = "~=0.4.2", extras = ["accept-rom-license"], optional = true }
box2d_py = { version = "2.3.5", optional = true }
cython = { version = ">=0.27.2", optional = true }
docstring-parser = { version = "^0.15", optional = true }
envpool = { version = "^0.8.2", optional = true,  markers = "sys_platform != 'darwin'"}
gymnasium-robotics = { version = "*", optional = true }
imageio = { version = ">=2.14.1", optional = true }
joblib = { version = "*", optional = true }
jsonargparse = {version = "^4.24.1", optional = true}
# we need <3 b/c of https://github.com/Farama-Foundation/Gymnasium/issues/749
mujoco = { version = ">=2.1.5, <3", optional = true }
mujoco-py = { version = ">=2.1,<2.2", optional = true }
opencv_python = { version = "*", optional = true }
pybullet = { version = "*", optional = true }
pygame = { version = ">=2.1.3", optional = true }
rliable = {optional = true, version="1.2.0"}
scipy = { version = "*", optional = true }
shimmy = { version = ">=0.1.0,<1.0", optional = true }
swig = { version = "4.*", optional = true }
vizdoom = { version = "*", optional = true }
[tool.poetry.extras]
argparse = ["docstring-parser", "jsonargparse"]
atari = ["ale-py", "autorom", "opencv-python", "shimmy"]
box2d = ["box2d-py", "pygame", "swig"]
classic_control = ["pygame"]
mujoco = ["mujoco", "imageio"]
mujoco_py = ["mujoco-py", "cython"]
pybullet = ["pybullet"]
envpool = ["envpool"]
robotics = ["gymnasium-robotics"]
vizdoom = ["vizdoom"]
eval = ["rliable", "joblib", "scipy", "jsonargparse", "docstring-parser"]


[tool.poetry.group.dev]
optional = true
[tool.poetry.group.dev.dependencies]
black = { version = ">=23.7,<25.0", extras = ["jupyter"] }
docutils = "0.20.1"
jinja2 = "*"
jupyter = "^1.0.0"
jupyter-book = "^1.0.0"
mypy = "^1.4.1"
nbqa = "^1.7.1"
nbstripout = "^0.6.1"
# networkx is used in a test
networkx = "*"
poethepoet = "^0.20.0"
pre-commit = "^3.3.3"
pygame = "^2.1.0"
pymunk = "^6.2.1"
pytest = "*"
pytest-cov = "*"
# Ray currently causes issues when installed on windows server 2022 in CI
# If users want to use ray, they should install it manually.
ray = { version = "^2", markers = "sys_platform != 'win32'" }
ruff = "^0.0.285"
scipy = "*"
sphinx = "^7"
sphinx-book-theme = "^1.0.1"
sphinx-comments = "^0.0.3"
sphinx-copybutton = "^0.5.2"
sphinx-jupyterbook-latex = "^1.0.0"
sphinx-togglebutton = "^0.3.2"
sphinx-toolbox = "^3.5.0"
sphinxcontrib-bibtex = "*"
sphinxcontrib-spelling = "^8.0.0"
types-requests = "^2.31.0.20240311"
types-tabulate = "^0.9.0.20240106"
wandb = "^0.12.0"

[tool.mypy]
allow_redefinition = true
check_untyped_defs = true
disallow_incomplete_defs = true
disallow_untyped_defs = true
ignore_missing_imports = true
no_implicit_optional = true
pretty = true
show_error_codes = true
show_error_context = true
show_traceback = true
strict_equality = true
strict_optional = true
warn_no_return = true
warn_redundant_casts = true
warn_unreachable = true
warn_unused_configs = true
warn_unused_ignores = true
exclude = "^build/|^docs/"

[tool.doc8]
max-line-length = 1000

[tool.black]
line-length = 100
target-version = ["py311"]

[tool.nbqa.exclude]
ruff = "\\.jupyter_cache|jupyter_execute"
mypy = "\\.jupyter_cache|jupyter_execute"

[tool.ruff]
select = [
    "ASYNC", "B", "C4", "C90", "COM", "D", "DTZ", "E", "F", "FLY", "G", "I", "ISC", "PIE", "PLC", "PLE", "PLW", "RET", "RUF", "RSE", "SIM", "TID", "UP", "W", "YTT",
]
ignore = [
    "SIM118", # Needed b/c iter(batch) != iter(batch.keys()). See https://github.com/thu-ml/tianshou/issues/922
    "E501", # line too long. black does a good enough job
    "E741", # variable names like "l". this isn't a huge problem
    "B008", # do not perform function calls in argument defaults. we do this sometimes
    "B011", # assert false. we don't use python -O
    "B028", # we don't need explicit stacklevel for warnings
    "D100", "D101", "D102", "D104", "D105", "D107", "D203", "D213", "D401", "D402", # docstring stuff
    "DTZ005", # we don't need that
    # remaining rules from https://github.com/psf/black/blob/main/.flake8 (except W503)
    # this is a simplified version of config, making vscode plugin happy
    "E402", "E501", "E701", "E731", "C408", "E203",
    # Logging statement uses f-string warning
    "G004",
    # Unnecessary `elif` after `return` statement
    "RET505",
    "D106", # undocumented public nested class
    "D205", # blank line after summary (prevents summary-only docstrings, which makes no sense)
    "D212", # no blank line after """. This clashes with sphinx for multiline descriptions of :param: that start directly after """
    "PLW2901", # overwrite vars in loop
    "B027", # empty and non-abstract method in abstract class
    "D404", # It's fine to start with "This" in docstrings
    "D407", "D408", "D409", # Ruff rules for underlines under 'Example:' and so clash with Sphinx
<<<<<<< HEAD
    "COM812", # missing trailing comma: With this enabled, re-application of "poe format" chain can cause additional commas and subsequent reformatting
=======
    "B023",  # forbids function using loop variable without explicit binding
>>>>>>> 4f17673a
]
unfixable = [
    "F841", # unused variable. ruff keeps the call, but mostly we want to get rid of it all
    "F601", # automatic fix might obscure issue
    "F602", # automatic fix might obscure issue
    "B018", # automatic fix might obscure issue
]
extend-fixable = [
    "F401", # unused import
    "B905", # bugbear
]

target-version = "py311"

[tool.ruff.mccabe]
max-complexity = 20

[tool.ruff.per-file-ignores]
"test/**" = ["D103"]
"docs/**" = ["D103"]
"examples/**" = ["D103"]
"__init__.py" = ["F401"]  # do not remove "unused" imports (F401) from __init__.py files

[tool.poetry_bumpversion.file."tianshou/__init__.py"]

[tool.poetry-sort]
move-optionals-to-bottom = true

[tool.poe.env]
PYDEVD_DISABLE_FILE_VALIDATION="1"
# keep relevant parts in sync with pre-commit
[tool.poe.tasks]  # https://github.com/nat-n/poethepoet
test = "pytest test --cov=tianshou --cov-report=xml --cov-report=term-missing --durations=0 -v --color=yes"
test-reduced = "pytest test/base test/continuous --cov=tianshou --durations=0 -v --color=yes"
_black_check = "black --check ."
_ruff_check = "ruff check ."
_ruff_check_nb = "nbqa ruff docs"
_black_format = "black ."
_ruff_format = "ruff --fix ."
_ruff_format_nb = "nbqa ruff --fix docs"
lint = ["_black_check", "_ruff_check", "_ruff_check_nb"]
_poetry_install_sort_plugin = "poetry self add poetry-plugin-sort"
_poetry_sort = "poetry sort"
clean-nbs = "python docs/nbstripout.py"
format = ["_ruff_format", "_ruff_format_nb", "_black_format", "_poetry_install_sort_plugin", "_poetry_sort"]
_autogen_rst = "python docs/autogen_rst.py"
_sphinx_build = "sphinx-build -W -b html docs docs/_build"
_jb_generate_toc = "python docs/create_toc.py"
_jb_generate_config = "jupyter-book config sphinx docs/"
doc-clean = "rm -rf docs/_build"
doc-generate-files = ["_autogen_rst", "_jb_generate_toc", "_jb_generate_config"]
doc-spellcheck = "sphinx-build -W -b spelling docs docs/_build"
doc-build = ["doc-generate-files", "doc-spellcheck", "_sphinx_build"]
_mypy = "mypy tianshou test examples"
_mypy_nb = "nbqa mypy docs"
type-check = ["_mypy", "_mypy_nb"]<|MERGE_RESOLUTION|>--- conflicted
+++ resolved
@@ -182,11 +182,8 @@
     "B027", # empty and non-abstract method in abstract class
     "D404", # It's fine to start with "This" in docstrings
     "D407", "D408", "D409", # Ruff rules for underlines under 'Example:' and so clash with Sphinx
-<<<<<<< HEAD
     "COM812", # missing trailing comma: With this enabled, re-application of "poe format" chain can cause additional commas and subsequent reformatting
-=======
     "B023",  # forbids function using loop variable without explicit binding
->>>>>>> 4f17673a
 ]
 unfixable = [
     "F841", # unused variable. ruff keeps the call, but mostly we want to get rid of it all
