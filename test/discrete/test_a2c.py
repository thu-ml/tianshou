import gym
import torch
import pprint
import argparse
import numpy as np
from torch.utils.tensorboard import SummaryWriter

from tianshou.policy import A2CPolicy
from tianshou.env import SubprocVectorEnv
from tianshou.trainer import onpolicy_trainer
from tianshou.data import Collector, ReplayBuffer

if __name__ == '__main__':
    from net import Net, Actor, Critic
else:  # pytest
    from test.discrete.net import Net, Actor, Critic


def get_args():
    parser = argparse.ArgumentParser()
    parser.add_argument('--task', type=str, default='CartPole-v0')
    parser.add_argument('--seed', type=int, default=1626)
    parser.add_argument('--buffer-size', type=int, default=20000)
    parser.add_argument('--lr', type=float, default=3e-4)
    parser.add_argument('--gamma', type=float, default=0.9)
    parser.add_argument('--epoch', type=int, default=100)
    parser.add_argument('--step-per-epoch', type=int, default=1000)
    parser.add_argument('--collect-per-step', type=int, default=10)
    parser.add_argument('--repeat-per-collect', type=int, default=1)
    parser.add_argument('--batch-size', type=int, default=64)
    parser.add_argument('--layer-num', type=int, default=2)
    parser.add_argument('--training-num', type=int, default=32)
    parser.add_argument('--test-num', type=int, default=100)
    parser.add_argument('--logdir', type=str, default='log')
    parser.add_argument('--render', type=float, default=0.)
<<<<<<< HEAD

=======
>>>>>>> c42990c7
    parser.add_argument(
        '--device', type=str,
        default='cuda' if torch.cuda.is_available() else 'cpu')
    # a2c special
    parser.add_argument('--vf-coef', type=float, default=0.5)
    parser.add_argument('--ent-coef', type=float, default=0.001)
    parser.add_argument('--max-grad-norm', type=float, default=None)
    args = parser.parse_known_args()[0]
    return args


def test_a2c(args=get_args()):
    env = gym.make(args.task)
    args.state_shape = env.observation_space.shape or env.observation_space.n
    args.action_shape = env.action_space.shape or env.action_space.n
    # train_envs = gym.make(args.task)
    train_envs = SubprocVectorEnv(
        [lambda: gym.make(args.task) for _ in range(args.training_num)])
    # test_envs = gym.make(args.task)
    test_envs = SubprocVectorEnv(
        [lambda: gym.make(args.task) for _ in range(args.test_num)])
    # seed
    np.random.seed(args.seed)
    torch.manual_seed(args.seed)
    train_envs.seed(args.seed)
    test_envs.seed(args.seed)
    # model
    net = Net(args.layer_num, args.state_shape, device=args.device)
    actor = Actor(net, args.action_shape).to(args.device)
    critic = Critic(net).to(args.device)
    optim = torch.optim.Adam(list(
        actor.parameters()) + list(critic.parameters()), lr=args.lr)
    dist = torch.distributions.Categorical
    policy = A2CPolicy(
        actor, critic, optim, dist, args.gamma, vf_coef=args.vf_coef,
        ent_coef=args.ent_coef, max_grad_norm=args.max_grad_norm)
    # collector
    train_collector = Collector(
        policy, train_envs, ReplayBuffer(args.buffer_size))
    test_collector = Collector(policy, test_envs)
    # log
    writer = SummaryWriter(args.logdir + '/' + 'ppo')

    def stop_fn(x):
        return x >= env.spec.reward_threshold

    # trainer
    result = onpolicy_trainer(
        policy, train_collector, test_collector, args.epoch,
        args.step_per_epoch, args.collect_per_step, args.repeat_per_collect,
<<<<<<< HEAD
        args.test_num, args.batch_size, stop_fn=stop_fn, writer=writer, task=args.task)
=======
        args.test_num, args.batch_size, stop_fn=stop_fn, writer=writer,
        task=args.task)
>>>>>>> c42990c7
    assert stop_fn(result['best_reward'])
    train_collector.close()
    test_collector.close()
    if __name__ == '__main__':
        pprint.pprint(result)
        # Let's watch its performance!
        env = gym.make(args.task)
        collector = Collector(policy, env)
        result = collector.collect(n_episode=1, render=args.render)
        print(f'Final reward: {result["rew"]}, length: {result["len"]}')
        collector.close()


if __name__ == '__main__':
    test_a2c()<|MERGE_RESOLUTION|>--- conflicted
+++ resolved
@@ -33,10 +33,6 @@
     parser.add_argument('--test-num', type=int, default=100)
     parser.add_argument('--logdir', type=str, default='log')
     parser.add_argument('--render', type=float, default=0.)
-<<<<<<< HEAD
-
-=======
->>>>>>> c42990c7
     parser.add_argument(
         '--device', type=str,
         default='cuda' if torch.cuda.is_available() else 'cpu')
@@ -87,12 +83,8 @@
     result = onpolicy_trainer(
         policy, train_collector, test_collector, args.epoch,
         args.step_per_epoch, args.collect_per_step, args.repeat_per_collect,
-<<<<<<< HEAD
-        args.test_num, args.batch_size, stop_fn=stop_fn, writer=writer, task=args.task)
-=======
         args.test_num, args.batch_size, stop_fn=stop_fn, writer=writer,
         task=args.task)
->>>>>>> c42990c7
     assert stop_fn(result['best_reward'])
     train_collector.close()
     test_collector.close()
