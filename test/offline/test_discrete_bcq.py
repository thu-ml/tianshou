--- conflicted
+++ resolved
@@ -25,11 +25,7 @@
 def get_args():
     parser = argparse.ArgumentParser()
     parser.add_argument("--task", type=str, default="CartPole-v0")
-<<<<<<< HEAD
     parser.add_argument('--reward_threshold', type=float, default=None)
-=======
-    parser.add_argument('--reward-threshold', type=float, default=None)
->>>>>>> 7f237483
     parser.add_argument("--seed", type=int, default=1626)
     parser.add_argument("--eps-test", type=float, default=0.001)
     parser.add_argument("--lr", type=float, default=3e-4)
