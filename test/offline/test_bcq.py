--- conflicted
+++ resolved
@@ -26,11 +26,7 @@
 def get_args():
     parser = argparse.ArgumentParser()
     parser.add_argument('--task', type=str, default='Pendulum-v1')
-<<<<<<< HEAD
     parser.add_argument('--reward_threshold', type=float, default=None)
-=======
-    parser.add_argument('--reward-threshold', type=float, default=None)
->>>>>>> 7f237483
     parser.add_argument('--seed', type=int, default=0)
     parser.add_argument('--hidden-sizes', type=int, nargs='*', default=[64])
     parser.add_argument('--actor-lr', type=float, default=1e-3)
@@ -79,20 +75,12 @@
     args.action_shape = env.action_space.shape or env.action_space.n
     args.max_action = env.action_space.high[0]  # float
     if args.reward_threshold is None:
-<<<<<<< HEAD
         default_reward_threshold = {
             "Pendulum-v1": -1100,
             "CartPole-v0": 195,
             "NChain-v0": 3400
         }
         args.reward_threshold = default_reward_threshold.get(args.task)  # too low?
-=======
-        # too low?
-        default_reward_threshold = {"Pendulum-v0": -1100, "Pendulum-v1": -1100}
-        args.reward_threshold = default_reward_threshold.get(
-            args.task, env.spec.reward_threshold
-        )
->>>>>>> 7f237483
 
     args.state_dim = args.state_shape[0]
     args.action_dim = args.action_shape[0]
