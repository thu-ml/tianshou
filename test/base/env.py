import random
import time
from copy import deepcopy
from typing import Any, Literal

import gymnasium as gym
import networkx as nx
import numpy as np
from gymnasium.spaces import Box, Dict, Discrete, MultiDiscrete, Space, Tuple


class MoveToRightEnv(gym.Env):
    """A task for "going right". The task is to go right ``size`` steps.

    The observation is the current index, and the action is to go left or right.
    Action 0 is to go left, and action 1 is to go right.
    Taking action 0 at index 0 will keep the index at 0.
    Arriving at index ``size`` means the task is done.
    In the current implementation, stepping after the task is done is possible, which will
    lead the index to be larger than ``size``.

    Index 0 is the starting point. If reset is called with default options, the index will
    be reset to 0.
    """

    def __init__(
        self,
        size: int,
<<<<<<< HEAD
        sleep: float = 0,
=======
        sleep: float = 0.0,
>>>>>>> bf0d6321
        dict_state: bool = False,
        recurse_state: bool = False,
        ma_rew: int = 0,
        multidiscrete_action: bool = False,
        random_sleep: bool = False,
        array_state: bool = False,
    ) -> None:
        assert (
            dict_state + recurse_state + array_state <= 1
        ), "dict_state / recurse_state / array_state can be only one true"
        self.size = size
        self.sleep = sleep
        self.random_sleep = random_sleep
        self.dict_state = dict_state
        self.recurse_state = recurse_state
        self.array_state = array_state
        self.ma_rew = ma_rew
        self._md_action = multidiscrete_action
        # how many steps this env has stepped
        self.steps = 0
        if dict_state:
            self.observation_space = Dict(
                {
                    "index": Box(shape=(1,), low=0, high=size - 1),
                    "rand": Box(shape=(1,), low=0, high=1, dtype=np.float64),
                },
            )
        elif recurse_state:
            self.observation_space = Dict(
                {
                    "index": Box(shape=(1,), low=0, high=size - 1),
                    "dict": Dict(
                        {
                            "tuple": Tuple(
                                (
                                    Discrete(2),
                                    Box(shape=(2,), low=0, high=1, dtype=np.float64),
                                ),
                            ),
                            "rand": Box(shape=(1, 2), low=0, high=1, dtype=np.float64),
                        },
                    ),
                },
            )
        elif array_state:
            self.observation_space = Box(shape=(4, 84, 84), low=0, high=255)
        else:
            self.observation_space = Box(shape=(1,), low=0, high=size - 1)
        if multidiscrete_action:
            self.action_space = MultiDiscrete([2, 2])
        else:
            self.action_space = Discrete(2)
        self.terminated = False
        self.index = 0

    def reset(
        self,
        seed: int | None = None,
        # TODO: passing a dict here doesn't make any sense
        options: dict[str, Any] | None = None,
    ) -> tuple[dict[str, Any] | np.ndarray, dict]:
        """:param seed:
        :param options: the start index is provided in options["state"]
        :return:
        """
        if options is None:
            options = {"state": 0}
        super().reset(seed=seed)
        self.terminated = False
        self.do_sleep()
        self.index = options["state"]
        return self._get_state(), {"key": 1, "env": self}

    def _get_reward(self) -> list[int] | int:
        """Generate a non-scalar reward if ma_rew is True."""
        end_flag = int(self.terminated)
        if self.ma_rew > 0:
            return [end_flag] * self.ma_rew
        return end_flag

    def _get_state(self) -> dict[str, Any] | np.ndarray:
        """Generate state(observation) of MyTestEnv."""
        if self.dict_state:
            return {
                "index": np.array([self.index], dtype=np.float32),
                "rand": self.np_random.random(1),
            }
        if self.recurse_state:
            return {
                "index": np.array([self.index], dtype=np.float32),
                "dict": {
                    "tuple": (np.array([1], dtype=int), self.np_random.random(2)),
                    "rand": self.np_random.random((1, 2)),
                },
            }
        if self.array_state:
            img = np.zeros([4, 84, 84], int)
            img[3, np.arange(84), np.arange(84)] = self.index
            img[2, np.arange(84)] = self.index
            img[1, :, np.arange(84)] = self.index
            img[0] = self.index
            return img
        return np.array([self.index], dtype=np.float32)

    def do_sleep(self) -> None:
        if self.sleep > 0:
            sleep_time = random.random() if self.random_sleep else 1
            sleep_time *= self.sleep
            time.sleep(sleep_time)

    def step(self, action: np.ndarray | int):  # type: ignore[no-untyped-def]  # cf. issue #1080
        self.steps += 1
        if self._md_action and isinstance(action, np.ndarray):
            action = action[0]
        if self.terminated:
            raise ValueError("step after done !!!")
        self.do_sleep()
        if self.index == self.size:
            self.terminated = True
            return self._get_state(), self._get_reward(), self.terminated, False, {}
        if action == 0:
            self.index = max(self.index - 1, 0)
            return (
                self._get_state(),
                self._get_reward(),
                self.terminated,
                False,
                {"key": 1, "env": self} if self.dict_state else {},
            )
        if action == 1:
            self.index += 1
            self.terminated = self.index == self.size
            return (
                self._get_state(),
                self._get_reward(),
                self.terminated,
                False,
                {"key": 1, "env": self},
            )
        return None


class NXEnv(gym.Env):
    def __init__(self, size: int, obs_type: str, feat_dim: int = 32) -> None:
        self.size = size
        self.feat_dim = feat_dim
        self.graph = nx.Graph()
        self.graph.add_nodes_from(list(range(size)))
        assert obs_type in ["array", "object"]
        self.obs_type = obs_type

    def _encode_obs(self) -> np.ndarray | nx.Graph:
        if self.obs_type == "array":
            return np.stack([v["data"] for v in self.graph._node.values()])
        return deepcopy(self.graph)

    def reset(
        self,
        seed: int | None = None,
        options: dict[str, Any] | None = None,
    ) -> tuple[np.ndarray | nx.Graph, dict]:
        super().reset(seed=seed)
        graph_state = np.random.rand(self.size, self.feat_dim)
        for i in range(self.size):
            self.graph.nodes[i]["data"] = graph_state[i]
        return self._encode_obs(), {}

    def step(
        self,
        action: Space,
    ) -> tuple[np.ndarray | nx.Graph, float, Literal[False], Literal[False], dict]:
        next_graph_state = np.random.rand(self.size, self.feat_dim)
        for i in range(self.size):
            self.graph.nodes[i]["data"] = next_graph_state[i]
        return self._encode_obs(), 1.0, False, False, {}


class MyGoalEnv(MoveToRightEnv):
    def __init__(self, *args: Any, **kwargs: Any) -> None:
        assert (
            kwargs.get("dict_state", 0) + kwargs.get("recurse_state", 0) == 0
        ), "dict_state / recurse_state not supported"
        super().__init__(*args, **kwargs)
        obs, _ = super().reset(options={"state": 0})
        obs, _, _, _, _ = super().step(1)
        self._goal = obs * self.size
        super_obsv = self.observation_space
        self.observation_space = gym.spaces.Dict(
            {
                "observation": super_obsv,
                "achieved_goal": super_obsv,
                "desired_goal": super_obsv,
            },
        )

    def reset(self, *args: Any, **kwargs: Any) -> tuple[dict[str, Any], dict]:
        obs, info = super().reset(*args, **kwargs)
        new_obs = {"observation": obs, "achieved_goal": obs, "desired_goal": self._goal}
        return new_obs, info

    def step(self, *args: Any, **kwargs: Any) -> tuple[dict[str, Any], float, bool, bool, dict]:
        obs_next, rew, terminated, truncated, info = super().step(*args, **kwargs)
        new_obs_next = {
            "observation": obs_next,
            "achieved_goal": obs_next,
            "desired_goal": self._goal,
        }
        return new_obs_next, rew, terminated, truncated, info

    def compute_reward_fn(
        self,
        achieved_goal: np.ndarray,
        desired_goal: np.ndarray,
        info: dict,
    ) -> np.ndarray:
        axis: tuple[int, ...] = (-3, -2, -1) if self.array_state else (-1,)
        return (achieved_goal == desired_goal).all(axis=axis)<|MERGE_RESOLUTION|>--- conflicted
+++ resolved
@@ -26,11 +26,7 @@
     def __init__(
         self,
         size: int,
-<<<<<<< HEAD
-        sleep: float = 0,
-=======
         sleep: float = 0.0,
->>>>>>> bf0d6321
         dict_state: bool = False,
         recurse_state: bool = False,
         ma_rew: int = 0,
