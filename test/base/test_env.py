import sys
import time
from collections.abc import Callable
from typing import Any, Literal

import gymnasium as gym
import numpy as np
import pytest
from gymnasium.spaces.discrete import Discrete

from tianshou.data import Batch
from tianshou.env import (
    ContinuousToDiscrete,
    DummyVectorEnv,
    MultiDiscreteToDiscrete,
    RayVectorEnv,
    ShmemVectorEnv,
    SubprocVectorEnv,
    VectorEnvNormObs,
)
from tianshou.env.gym_wrappers import TruncatedAsTerminated
from tianshou.env.venvs import BaseVectorEnv
from tianshou.utils import RunningMeanStd

if __name__ == "__main__":
    from env import MoveToRightEnv, NXEnv
else:  # pytest
    from test.base.env import MoveToRightEnv, NXEnv

try:
    import envpool
except ImportError:
    envpool = None


def has_ray() -> bool:
    try:
        import ray  # noqa: F401

        return True
    except ImportError:
        return False


def recurse_comp(a: np.ndarray | list | tuple | dict, b: Any) -> np.bool_ | bool | None:
    try:
        if isinstance(a, np.ndarray):
            if a.dtype == object:
                return np.array([recurse_comp(m, n) for m, n in zip(a, b, strict=True)]).all()
            return np.allclose(a, b)
        if isinstance(a, list | tuple):
            return np.array([recurse_comp(m, n) for m, n in zip(a, b, strict=True)]).all()
        if isinstance(a, dict):
            return np.array([recurse_comp(a[k], b[k]) for k in a]).all()
    except Exception:
        return False


def test_async_env(size: int = 10000, num: int = 8, sleep: float = 0.1) -> None:
    # simplify the test case, just keep stepping
    env_fns = [
        lambda i=i: MoveToRightEnv(size=i, sleep=sleep, random_sleep=True)
        for i in range(size, size + num)
    ]
    test_cls = [SubprocVectorEnv, ShmemVectorEnv]
    if has_ray():
        test_cls += [RayVectorEnv]
    for cls in test_cls:
        v = cls(env_fns, wait_num=num // 2, timeout=1e-3)
        v.seed(None)
        v.reset()
        # for a random variable u ~ U[0, 1], let v = max{u1, u2, ..., un}
        # P(v <= x) = x^n (0 <= x <= 1), pdf of v is nx^{n-1}
        # expectation of v is n / (n + 1)
        # for a synchronous environment, the following actions should take
        # about 7 * sleep * num / (num + 1) seconds
        # for async simulation, the analysis is complicated, but the time cost
        # should be smaller
        action_list = [1] * num + [0] * (num * 2) + [1] * (num * 4)
        current_idx_start = 0
        act = action_list[:num]
        env_ids = list(range(num))
        o = []
        spent_time = time.time()
        while current_idx_start < len(action_list):
            (
                A,
                B,
                C,
                D,
                E,
            ) = v.step(action=act, id=env_ids)
            b = Batch({"obs": A, "rew": B, "terminate": C, "truncated": D, "info": E})
            env_ids = b.info.env_id
            o.append(b)
            current_idx_start += len(act)
            # len of action may be smaller than len(A) in the end
            act = action_list[current_idx_start : current_idx_start + len(A)]
            # truncate env_ids with the first terms
            # typically len(env_ids) == len(A) == len(action), except for the
            # last batch when actions are not enough
            env_ids = env_ids[: len(act)]
        spent_time = time.time() - spent_time
        Batch.cat(o)
        v.close()
        # assure 1/7 improvement
        if sys.platform == "linux" and cls != RayVectorEnv:
            # macOS/Windows cannot pass this check
            assert spent_time < 6.0 * sleep * num / (num + 1)


def test_async_check_id(
    size: int = 100,
    num: int = 4,
    sleep: float = 0.2,
    timeout: float = 0.7,
) -> None:
    env_fns = [
        lambda: MoveToRightEnv(size=size, sleep=sleep * 2),
        lambda: MoveToRightEnv(size=size, sleep=sleep * 3),
        lambda: MoveToRightEnv(size=size, sleep=sleep * 5),
        lambda: MoveToRightEnv(size=size, sleep=sleep * 7),
    ]
    test_cls = [SubprocVectorEnv, ShmemVectorEnv]
    if has_ray():
        test_cls += [RayVectorEnv]
    total_pass = 0
    for cls in test_cls:
        pass_check = 1
        v = cls(env_fns, wait_num=num - 1, timeout=timeout)
        t = time.time()
        v.reset()
        t = time.time() - t
        print(f"{cls} reset {t}")
        if t > sleep * 9:  # huge than maximum sleep time (7 sleep)
            pass_check = 0
        expect_result = [
            [0, 1],
            [0, 1, 2],
            [0, 1, 3],
            [0, 1, 2],
            [0, 1],
            [0, 2, 3],
            [0, 1],
        ]
        ids = np.arange(num)
        for res in expect_result:
            t = time.time()
            _, _, _, _, info = v.step([1] * len(ids), ids)
            t = time.time() - t
            ids = Batch(info).env_id
            print(ids, t)
            if not (
                len(ids) == len(res)
                and np.allclose(sorted(ids), res)
                and (t < timeout) == (len(res) == num - 1)
            ):
                pass_check = 0
                break
        total_pass += pass_check
    if sys.platform == "linux":  # Windows/macOS may not pass this check
        assert total_pass >= 2


def test_vecenv(size: int = 10, num: int = 8, sleep: float = 0.001) -> None:
    env_fns = [
        lambda i=i: MoveToRightEnv(size=i, sleep=sleep, recurse_state=True)
        for i in range(size, size + num)
    ]
    venv = [
        DummyVectorEnv(env_fns),
        SubprocVectorEnv(env_fns),
        ShmemVectorEnv(env_fns),
    ]
    if has_ray() and sys.platform == "linux":
        venv += [RayVectorEnv(env_fns)]
    for v in venv:
        v.seed(0)
    action_list = [1] * 5 + [0] * 10 + [1] * 20
    for a in action_list:
        o = []
        for v in venv:
            A, B, C, D, E = v.step(np.array([a] * num))
            if sum(C + D):
                A, _ = v.reset(np.where(C + D)[0])
            o.append([A, B, C, D, E])
        for index, infos in enumerate(zip(*o, strict=True)):
            if index == 4:  # do not check info here
                continue
            for info in infos:
                assert recurse_comp(infos[0], info)

    if __name__ == "__main__":
        t = [0.0] * len(venv)
        for i, e in enumerate(venv):
            t[i] = time.time()
            e.reset()
            for a in action_list:
                done = e.step(np.array([a] * num))[2]
                if sum(done) > 0:
                    e.reset(np.where(done)[0])
            t[i] = time.time() - t[i]
        for i, v in enumerate(venv):
            print(f"{type(v)}: {t[i]:.6f}s")

    def assert_get(v: BaseVectorEnv, expected: list) -> None:
        assert v.get_env_attr("size") == expected
        assert v.get_env_attr("size", id=0) == [expected[0]]
        assert v.get_env_attr("size", id=[0, 1, 2]) == expected[:3]

    for v in venv:
        assert_get(v, list(range(size, size + num)))
        assert v.env_num == num
        assert v.action_space == [Discrete(2)] * num

        v.set_env_attr("size", 0)
        assert_get(v, [0] * num)

        v.set_env_attr("size", 1, 0)
        assert_get(v, [1] + [0] * (num - 1))

        v.set_env_attr("size", 2, [1, 2, 3])
        assert_get(v, [1] + [2] * 3 + [0] * (num - 4))

    for v in venv:
        v.close()


def test_attr_unwrapped() -> None:
    train_envs = DummyVectorEnv([lambda: gym.make("CartPole-v1")])
    train_envs.set_env_attr("test_attribute", 1337)
    assert train_envs.get_env_attr("test_attribute") == [1337]
    # mypy doesn't know but BaseVectorEnv takes the reserved keys in gym.Env (one of which is env)
    assert hasattr(train_envs.workers[0].env, "test_attribute")  # type: ignore
    assert hasattr(train_envs.workers[0].env.unwrapped, "test_attribute")  # type: ignore


def test_env_obs_dtype() -> None:
    def create_env(i: int, t: str) -> Callable[[], NXEnv]:
        return lambda: NXEnv(i, t)

    for obs_type in ["array", "object"]:
        envs = SubprocVectorEnv([create_env(x, obs_type) for x in [5, 10, 15, 20]])
        obs, info = envs.reset()
        assert obs.dtype == object
        obs = envs.step(np.array([1, 1, 1, 1]))[0]
        assert obs.dtype == object


<<<<<<< HEAD
def test_env_reset_optional_kwargs(size: int = 10000, num: int = 8) -> None:
    env_fns = [lambda i=i: MyTestEnv(size=i) for i in range(size, size + num)]
=======
def test_env_reset_optional_kwargs(size=10000, num=8) -> None:
    env_fns = [lambda i=i: MoveToRightEnv(size=i) for i in range(size, size + num)]
>>>>>>> bf0d6321
    test_cls = [DummyVectorEnv, SubprocVectorEnv, ShmemVectorEnv]
    if has_ray():
        test_cls += [RayVectorEnv]
    for cls in test_cls:
        v = cls(env_fns, wait_num=num // 2, timeout=1e-3)
        _, info = v.reset(seed=1)
        assert len(info) == len(env_fns)
        assert isinstance(info[0], dict)


def test_venv_wrapper_gym(num_envs: int = 4) -> None:
    # Issue 697
    envs = DummyVectorEnv([lambda: gym.make("CartPole-v1") for _ in range(num_envs)])
    envs = VectorEnvNormObs(envs)
    try:
        obs, info = envs.reset()
    except ValueError:
        obs, info = envs.reset(return_info=True)
    assert isinstance(obs, np.ndarray)
    assert isinstance(info, np.ndarray)
    assert isinstance(info[0], dict)
    assert obs.shape[0] == len(info) == num_envs


def run_align_norm_obs(
    raw_env: DummyVectorEnv,
    train_env: VectorEnvNormObs,
    test_env: VectorEnvNormObs,
    action_list: list[np.ndarray],
) -> None:
    def reset_result_to_obs(reset_result: tuple[np.ndarray, dict | list[dict]]) -> np.ndarray:
        """Extract observation from reset result (result is possibly a tuple containing info)."""
        if isinstance(reset_result, tuple) and len(reset_result) == 2:
            obs, _ = reset_result
        else:
            obs = reset_result  # type: ignore
        return obs

    eps = np.finfo(np.float32).eps.item()
    raw_reset_result = raw_env.reset()
    train_reset_result = train_env.reset()
    initial_raw_obs = reset_result_to_obs(raw_reset_result)
    initial_train_obs = reset_result_to_obs(train_reset_result)
    raw_obs, train_obs = [initial_raw_obs], [initial_train_obs]
    for action in action_list:
        step_result = raw_env.step(action)
        if len(step_result) == 5:
            obs, rew, terminated, truncated, info = step_result
            done = np.logical_or(terminated, truncated)
        else:
            obs, rew, done, info = step_result  # type: ignore
        raw_obs.append(obs)
        if np.any(done):
            reset_result = raw_env.reset(np.where(done)[0])
            obs = reset_result_to_obs(reset_result)
            raw_obs.append(obs)
        step_result = train_env.step(action)
        if len(step_result) == 5:
            obs, rew, terminated, truncated, info = step_result
            done = np.logical_or(terminated, truncated)
        else:
            obs, rew, done, info = step_result  # type: ignore
        train_obs.append(obs)
        if np.any(done):
            reset_result = train_env.reset(np.where(done)[0])
            obs = reset_result_to_obs(reset_result)
            train_obs.append(obs)
    ref_rms = RunningMeanStd()
    for ro, to in zip(raw_obs, train_obs, strict=True):
        ref_rms.update(ro)
        no = (ro - ref_rms.mean) / np.sqrt(ref_rms.var + eps)
        assert np.allclose(no, to)
    assert np.allclose(ref_rms.mean, train_env.get_obs_rms().mean)
    assert np.allclose(ref_rms.var, train_env.get_obs_rms().var)
    assert np.allclose(ref_rms.mean, test_env.get_obs_rms().mean)
    assert np.allclose(ref_rms.var, test_env.get_obs_rms().var)
    reset_result = test_env.reset()
    obs = reset_result_to_obs(reset_result)
    test_obs = [obs]
    for action in action_list:
        step_result = test_env.step(action)
        if len(step_result) == 5:
            obs, rew, terminated, truncated, info = step_result
            done = np.logical_or(terminated, truncated)
        else:
            obs, rew, done, info = step_result  # type: ignore
        test_obs.append(obs)
        if np.any(done):
            reset_result = test_env.reset(np.where(done)[0])
            obs = reset_result_to_obs(reset_result)
            test_obs.append(obs)
    for ro, to in zip(raw_obs, test_obs, strict=True):
        no = (ro - ref_rms.mean) / np.sqrt(ref_rms.var + eps)
        assert np.allclose(no, to)


def test_venv_norm_obs() -> None:
    sizes = np.array([5, 10, 15, 20])
    action = np.array([1, 1, 1, 1])
    total_step = 30
    action_list = [action] * total_step
    env_fns = [lambda i=x: MoveToRightEnv(size=i, array_state=True) for x in sizes]
    raw = DummyVectorEnv(env_fns)
    train_env = VectorEnvNormObs(DummyVectorEnv(env_fns))
    print(train_env.observation_space)
    test_env = VectorEnvNormObs(DummyVectorEnv(env_fns), update_obs_rms=False)
    test_env.set_obs_rms(train_env.get_obs_rms())
    run_align_norm_obs(raw, train_env, test_env, action_list)


def test_gym_wrappers() -> None:
    class DummyEnv(gym.Env):
        def __init__(self) -> None:
            self.action_space = gym.spaces.Box(low=-1.0, high=2.0, shape=(4,), dtype=np.float32)
            self.observation_space = gym.spaces.Discrete(2)

        def step(self, act: Any) -> tuple[Any, Literal[-1], Literal[False], Literal[True], dict]:
            return self.observation_space.sample(), -1, False, True, {}

    bsz = 10
    action_per_branch = [4, 6, 10, 7]
    env = DummyEnv()
    assert isinstance(env.action_space, gym.spaces.Box)
    original_act = env.action_space.high
    # convert continous to multidiscrete action space
    # with different action number per dimension
    env_m = ContinuousToDiscrete(env, action_per_branch)
    assert isinstance(env_m.action_space, gym.spaces.MultiDiscrete)
    # check conversion is working properly for one action
    np.testing.assert_allclose(env_m.action(env_m.action_space.nvec - 1), original_act)
    # check conversion is working properly for a batch of actions
    np.testing.assert_allclose(
        env_m.action(np.array([env_m.action_space.nvec - 1] * bsz)),
        np.array([original_act] * bsz),
    )
    # convert multidiscrete with different action number per
    # dimension to discrete action space
    env_d = MultiDiscreteToDiscrete(env_m)
    assert isinstance(env_d.action_space, gym.spaces.Discrete)
    # check conversion is working properly for one action
    np.testing.assert_allclose(
        env_d.action(np.array(env_d.action_space.n - 1)),
        env_m.action_space.nvec - 1,
    )
    # check conversion is working properly for a batch of actions
    np.testing.assert_allclose(
        env_d.action(np.array([env_d.action_space.n - 1] * bsz)),
        np.array([env_m.action_space.nvec - 1] * bsz),
    )
    # check truncate is True when terminated
    try:
        env_t = TruncatedAsTerminated(env)
    except OSError:
        env_t = None
    if env_t is not None:
        _, _, truncated, _, _ = env_t.step(env_t.action_space.sample())
        assert truncated


@pytest.mark.skipif(envpool is None, reason="EnvPool doesn't support this platform")
def test_venv_wrapper_envpool() -> None:
    raw = envpool.make_gymnasium("Ant-v3", num_envs=4)
    train = VectorEnvNormObs(envpool.make_gymnasium("Ant-v3", num_envs=4))
    test = VectorEnvNormObs(envpool.make_gymnasium("Ant-v3", num_envs=4), update_obs_rms=False)
    test.set_obs_rms(train.get_obs_rms())
    actions = [np.array([raw.action_space.sample() for _ in range(4)]) for i in range(30)]
    run_align_norm_obs(raw, train, test, actions)


@pytest.mark.skipif(envpool is None, reason="EnvPool doesn't support this platform")
def test_venv_wrapper_envpool_gym_reset_return_info() -> None:
    num_envs = 4
    env = VectorEnvNormObs(
        envpool.make_gymnasium("Ant-v3", num_envs=num_envs, gym_reset_return_info=True),
    )
    obs, info = env.reset()
    assert obs.shape[0] == num_envs
    if isinstance(info, dict):
        for _, v in info.items():
            if not isinstance(v, dict):
                assert v.shape[0] == num_envs
    else:
        for _info in info:
            for _, v in _info.items():
                if not isinstance(v, dict):
                    assert v.shape[0] == num_envs


if __name__ == "__main__":
    test_venv_norm_obs()
    test_venv_wrapper_gym()
    test_venv_wrapper_envpool()
    test_venv_wrapper_envpool_gym_reset_return_info()
    test_env_obs_dtype()
    test_vecenv()
    test_attr_unwrapped()
    test_async_env()
    test_async_check_id()
    test_env_reset_optional_kwargs()
    test_gym_wrappers()<|MERGE_RESOLUTION|>--- conflicted
+++ resolved
@@ -247,13 +247,8 @@
         assert obs.dtype == object
 
 
-<<<<<<< HEAD
 def test_env_reset_optional_kwargs(size: int = 10000, num: int = 8) -> None:
-    env_fns = [lambda i=i: MyTestEnv(size=i) for i in range(size, size + num)]
-=======
-def test_env_reset_optional_kwargs(size=10000, num=8) -> None:
     env_fns = [lambda i=i: MoveToRightEnv(size=i) for i in range(size, size + num)]
->>>>>>> bf0d6321
     test_cls = [DummyVectorEnv, SubprocVectorEnv, ShmemVectorEnv]
     if has_ray():
         test_cls += [RayVectorEnv]
