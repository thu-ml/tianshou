--- conflicted
+++ resolved
@@ -331,7 +331,6 @@
     run_align_norm_obs(raw, train, test, actions)
 
 
-<<<<<<< HEAD
 @pytest.mark.skipif(envpool is None, reason="EnvPool doesn't support this platform")
 def test_venv_wrapper_envpool_gym_reset_return_info():
     num_envs = 4
@@ -346,17 +345,11 @@
 
 
 if __name__ == '__main__':
-=======
-if __name__ == "__main__":
->>>>>>> aba2d01d
     test_venv_norm_obs()
     test_venv_wrapper_envpool()
     test_env_obs_dtype()
     test_vecenv()
     test_async_env()
     test_async_check_id()
-<<<<<<< HEAD
     test_env_reset_optional_kwargs()
-=======
-    test_gym_wrappers()
->>>>>>> aba2d01d
+    test_gym_wrappers()