from collections.abc import Callable, Sequence
from typing import Any

import gymnasium as gym
import numpy as np
import pytest
import tqdm

from tianshou.data import (
    AsyncCollector,
    Batch,
    CachedReplayBuffer,
    Collector,
    PrioritizedReplayBuffer,
    ReplayBuffer,
    VectorReplayBuffer,
)
from tianshou.data.batch import BatchProtocol
from tianshou.data.types import ObsBatchProtocol, RolloutBatchProtocol
from tianshou.env import DummyVectorEnv, SubprocVectorEnv
from tianshou.policy import BasePolicy
from tianshou.policy.base import TrainingStats

try:
    import envpool
except ImportError:
    envpool = None

if __name__ == "__main__":
    from env import MoveToRightEnv, NXEnv
else:  # pytest
    from test.base.env import MoveToRightEnv, NXEnv


class MaxActionPolicy(BasePolicy):
    def __init__(
        self,
        action_space: gym.spaces.Space | None = None,
        dict_state: bool = False,
        need_state: bool = True,
        action_shape: Sequence[int] | int | None = None,
    ) -> None:
        """Mock policy for testing, will always return an array of ones of the shape of the action space.
        Note that this doesn't make much sense for discrete action space (the output is then intepreted as
        logits, meaning all actions would be equally likely).

        :param action_space: the action space of the environment. If None, a dummy Box space will be used.
        :param bool dict_state: if the observation of the environment is a dict
        :param bool need_state: if the policy needs the hidden state (for RNN)
        """
        action_space = action_space or gym.spaces.Box(-1, 1, (1,))
        super().__init__(action_space=action_space)
        self.dict_state = dict_state
        self.need_state = need_state
        self.action_shape = action_shape

    def forward(
        self,
        batch: ObsBatchProtocol,
        state: dict | BatchProtocol | np.ndarray | None = None,
        **kwargs: Any,
    ) -> Batch:
        if self.need_state:
            if state is None:
                state = np.zeros((len(batch.obs), 2))
            elif isinstance(state, np.ndarray | BatchProtocol):
                state += np.int_(1)
            elif isinstance(state, dict) and state.get("hidden") is not None:
                state["hidden"] += np.int_(1)
        if self.dict_state:
            if self.action_shape:
                action_shape = self.action_shape
            elif isinstance(batch.obs, BatchProtocol):
                action_shape = len(batch.obs["index"])
            else:
                action_shape = len(batch.obs)
            return Batch(act=np.ones(action_shape), state=state)
        action_shape = self.action_shape if self.action_shape else len(batch.obs)
        return Batch(act=np.ones(action_shape), state=state)

    def learn(self, batch: RolloutBatchProtocol, *args: Any, **kwargs: Any) -> TrainingStats:
        raise NotImplementedError


<<<<<<< HEAD
class Logger:
    def __init__(self, writer: SummaryWriter) -> None:
        self.cnt = 0
        self.writer = writer

    def preprocess_fn(self, **kwargs: Any) -> Batch:
        # modify info before adding into the buffer, and recorded into tfb
        # if obs && env_id exist -> reset
        # if obs_next/rew/done/info/env_id exist -> normal step
        if "rew" in kwargs:
            info = kwargs["info"]
            info.rew = kwargs["rew"]
            if "key" in info:
                self.writer.add_scalar("key", np.mean(info.key), global_step=self.cnt)
            self.cnt += 1
            return Batch(info=info)
        return Batch()

    @staticmethod
    def single_preprocess_fn(**kwargs: Any) -> Batch:
        # same as above, without tfb
        if "rew" in kwargs:
            info = kwargs["info"]
            info.rew = kwargs["rew"]
            return Batch(info=info)
        return Batch()


@pytest.mark.parametrize("gym_reset_kwargs", [None, {}])
def test_collector(gym_reset_kwargs: None | dict) -> None:
    writer = SummaryWriter("log/collector")
    logger = Logger(writer)
    env_fns = [lambda x=i: MyTestEnv(size=x, sleep=0) for i in [2, 3, 4, 5]]

    venv = SubprocVectorEnv(env_fns)
    dum = DummyVectorEnv(env_fns)
    policy = MyPolicy()
    env = env_fns[0]()
    c0 = Collector(
=======
def test_collector() -> None:
    env_fns = [lambda x=i: MoveToRightEnv(size=x, sleep=0) for i in [2, 3, 4, 5]]

    subproc_venv_4_envs = SubprocVectorEnv(env_fns)
    dummy_venv_4_envs = DummyVectorEnv(env_fns)
    policy = MaxActionPolicy()
    single_env = env_fns[0]()
    c_single_env = Collector(
>>>>>>> bf0d6321
        policy,
        single_env,
        ReplayBuffer(size=100),
    )
<<<<<<< HEAD
    c0.collect(n_step=3, gym_reset_kwargs=gym_reset_kwargs)
    assert len(c0.buffer) == 3
    assert np.allclose(c0.buffer.obs[:4, 0], [0, 1, 0, 0])
    obs_next = c0.buffer[:].obs_next
    assert isinstance(obs_next, np.ndarray)
    assert np.allclose(obs_next[..., 0], [1, 2, 1])
=======
    c_single_env.reset()
    c_single_env.collect(n_step=3)
    assert len(c_single_env.buffer) == 3
    # TODO: direct attr access is an arcane way of using the buffer, it should be never done
    #  The placeholders for entries are all zeros, so buffer.obs is an array filled with 3
    #  observations, and 97 zeros.
    #  However, buffer[:] will have all attributes with length three... The non-filled entries are removed there

    # See above. For the single env, we start with obs=0, obs_next=1.
    # We move to obs=1, obs_next=2,
    # then the env is reset and we move to obs=0
    # Making one more step results in obs_next=1
    # The final 0 in the buffer.obs is because the buffer is initialized with zeros and the direct attr access
    assert np.allclose(c_single_env.buffer.obs[:4, 0], [0, 1, 0, 0])
    assert np.allclose(c_single_env.buffer[:].obs_next[..., 0], [1, 2, 1])
>>>>>>> bf0d6321
    keys = np.zeros(100)
    keys[:3] = 1
    assert np.allclose(c_single_env.buffer.info["key"], keys)
    for e in c_single_env.buffer.info["env"][:3]:
        assert isinstance(e, MoveToRightEnv)
    assert np.allclose(c_single_env.buffer.info["env_id"], 0)
    rews = np.zeros(100)
    rews[:3] = [0, 1, 0]
<<<<<<< HEAD
    assert np.allclose(c0.buffer.info["rew"], rews)
    c0.collect(n_episode=3, gym_reset_kwargs=gym_reset_kwargs)
    assert len(c0.buffer) == 8
    assert np.allclose(c0.buffer.obs[:10, 0], [0, 1, 0, 1, 0, 1, 0, 1, 0, 0])
    obs_next = c0.buffer[:].obs_next
    assert isinstance(obs_next, np.ndarray)
    assert np.allclose(obs_next[..., 0], [1, 2, 1, 2, 1, 2, 1, 2])
    assert np.allclose(c0.buffer.info["key"][:8], 1)
    for e in c0.buffer.info["env"][:8]:
        assert isinstance(e, MyTestEnv)
    assert np.allclose(c0.buffer.info["env_id"][:8], 0)
    assert np.allclose(c0.buffer.info["rew"][:8], [0, 1, 0, 1, 0, 1, 0, 1])
    c0.collect(n_step=3, random=True, gym_reset_kwargs=gym_reset_kwargs)

    c1 = Collector(
=======
    assert np.allclose(c_single_env.buffer.rew, rews)
    # At this point, the buffer contains obs 0 -> 1 -> 0

    # At start we have 3 entries in the buffer
    # We collect 3 episodes, in addition to the transitions we have collected before
    # 0 -> 1 -> 0 -> 0 (reset at collection start) -> 1 -> done (0) -> 1 -> done(0)
    # obs_next: 1 -> 2 -> 1 -> 1 (reset at collection start) -> 2 -> 1 -> 2 -> 1 -> 2
    # In total, we will have 3 + 6 = 9 entries in the buffer
    c_single_env.collect(n_episode=3)
    assert len(c_single_env.buffer) == 8
    assert np.allclose(c_single_env.buffer.obs[:10, 0], [0, 1, 0, 1, 0, 1, 0, 1, 0, 0])
    assert np.allclose(c_single_env.buffer[:].obs_next[..., 0], [1, 2, 1, 2, 1, 2, 1, 2])
    assert np.allclose(c_single_env.buffer.info["key"][:8], 1)
    for e in c_single_env.buffer.info["env"][:8]:
        assert isinstance(e, MoveToRightEnv)
    assert np.allclose(c_single_env.buffer.info["env_id"][:8], 0)
    assert np.allclose(c_single_env.buffer.rew[:8], [0, 1, 0, 1, 0, 1, 0, 1])
    c_single_env.collect(n_step=3, random=True)

    c_subproc_venv_4_envs = Collector(
>>>>>>> bf0d6321
        policy,
        subproc_venv_4_envs,
        VectorReplayBuffer(total_size=100, buffer_num=4),
    )
    c_subproc_venv_4_envs.reset()

    # Collect some steps
    c_subproc_venv_4_envs.collect(n_step=8)
    obs = np.zeros(100)
    valid_indices = [0, 1, 25, 26, 50, 51, 75, 76]
    obs[valid_indices] = [0, 1, 0, 1, 0, 1, 0, 1]
<<<<<<< HEAD
    assert np.allclose(c1.buffer.obs[:, 0], obs)
    obs_next = c1.buffer[:].obs_next
    assert isinstance(obs_next, np.ndarray)
    assert np.allclose(obs_next[..., 0], [1, 2, 1, 2, 1, 2, 1, 2])
=======
    assert np.allclose(c_subproc_venv_4_envs.buffer.obs[:, 0], obs)
    assert np.allclose(c_subproc_venv_4_envs.buffer[:].obs_next[..., 0], [1, 2, 1, 2, 1, 2, 1, 2])
>>>>>>> bf0d6321
    keys = np.zeros(100)
    keys[valid_indices] = [1, 1, 1, 1, 1, 1, 1, 1]
    assert np.allclose(c_subproc_venv_4_envs.buffer.info["key"], keys)
    for e in c_subproc_venv_4_envs.buffer.info["env"][valid_indices]:
        assert isinstance(e, MoveToRightEnv)
    env_ids = np.zeros(100)
    env_ids[valid_indices] = [0, 0, 1, 1, 2, 2, 3, 3]
    assert np.allclose(c_subproc_venv_4_envs.buffer.info["env_id"], env_ids)
    rews = np.zeros(100)
    rews[valid_indices] = [0, 1, 0, 0, 0, 0, 0, 0]
    assert np.allclose(c_subproc_venv_4_envs.buffer.rew, rews)

    # we previously collected 8 steps, 2 from each env, now we collect 4 episodes
    # each env will contribute an episode, which will be of lens 2 (first env was reset), 1, 2, 3
    # So we get 8 + 2+1+2+3 = 16 steps
    c_subproc_venv_4_envs.collect(n_episode=4)
    assert len(c_subproc_venv_4_envs.buffer) == 16

    valid_indices = [2, 3, 27, 52, 53, 77, 78, 79]
<<<<<<< HEAD
    obs[[2, 3, 27, 52, 53, 77, 78, 79]] = [0, 1, 2, 2, 3, 2, 3, 4]
    assert np.allclose(c1.buffer.obs[:, 0], obs)
    obs_next = c1.buffer[:].obs_next
    assert isinstance(obs_next, np.ndarray)
    assert np.allclose(
        obs_next[..., 0],
=======
    obs[valid_indices] = [0, 1, 2, 2, 3, 2, 3, 4]
    assert np.allclose(c_subproc_venv_4_envs.buffer.obs[:, 0], obs)
    assert np.allclose(
        c_subproc_venv_4_envs.buffer[:].obs_next[..., 0],
>>>>>>> bf0d6321
        [1, 2, 1, 2, 1, 2, 3, 1, 2, 3, 4, 1, 2, 3, 4, 5],
    )
    keys[valid_indices] = [1, 1, 1, 1, 1, 1, 1, 1]
    assert np.allclose(c_subproc_venv_4_envs.buffer.info["key"], keys)
    for e in c_subproc_venv_4_envs.buffer.info["env"][valid_indices]:
        assert isinstance(e, MoveToRightEnv)
    env_ids[valid_indices] = [0, 0, 1, 2, 2, 3, 3, 3]
    assert np.allclose(c_subproc_venv_4_envs.buffer.info["env_id"], env_ids)
    rews[valid_indices] = [0, 1, 1, 0, 1, 0, 0, 1]
    assert np.allclose(c_subproc_venv_4_envs.buffer.rew, rews)
    c_subproc_venv_4_envs.collect(n_episode=4, random=True)

    c_dummy_venv_4_envs = Collector(
        policy,
        dummy_venv_4_envs,
        VectorReplayBuffer(total_size=100, buffer_num=4),
    )
    c_dummy_venv_4_envs.reset()
    c_dummy_venv_4_envs.collect(n_episode=7)
    obs1 = obs.copy()
    obs1[[4, 5, 28, 29, 30]] = [0, 1, 0, 1, 2]
    obs2 = obs.copy()
    obs2[[28, 29, 30, 54, 55, 56, 57]] = [0, 1, 2, 0, 1, 2, 3]
    c2obs = c_dummy_venv_4_envs.buffer.obs[:, 0]
    assert np.all(c2obs == obs1) or np.all(c2obs == obs2)
    c_dummy_venv_4_envs.reset_env()
    c_dummy_venv_4_envs.reset_buffer()
    assert c_dummy_venv_4_envs.collect(n_episode=8).n_collected_episodes == 8
    valid_indices = [4, 5, 28, 29, 30, 54, 55, 56, 57]
    obs[valid_indices] = [0, 1, 0, 1, 2, 0, 1, 2, 3]
    assert np.all(c_dummy_venv_4_envs.buffer.obs[:, 0] == obs)
    keys[valid_indices] = [1, 1, 1, 1, 1, 1, 1, 1, 1]
    assert np.allclose(c_dummy_venv_4_envs.buffer.info["key"], keys)
    for e in c_dummy_venv_4_envs.buffer.info["env"][valid_indices]:
        assert isinstance(e, MoveToRightEnv)
    env_ids[valid_indices] = [0, 0, 1, 1, 1, 2, 2, 2, 2]
    assert np.allclose(c_dummy_venv_4_envs.buffer.info["env_id"], env_ids)
    rews[valid_indices] = [0, 1, 0, 0, 1, 0, 0, 0, 1]
    assert np.allclose(c_dummy_venv_4_envs.buffer.rew, rews)
    c_dummy_venv_4_envs.collect(n_episode=4, random=True)

    # test corner case
    with pytest.raises(TypeError):
        Collector(policy, dummy_venv_4_envs, ReplayBuffer(10))
    with pytest.raises(TypeError):
        Collector(policy, dummy_venv_4_envs, PrioritizedReplayBuffer(10, 0.5, 0.5))
    with pytest.raises(TypeError):
        c_dummy_venv_4_envs.collect()

    def create_env(i: int, t: str) -> Callable[[], NXEnv]:
        return lambda: NXEnv(i, t)

    # test NXEnv
    for obs_type in ["array", "object"]:
<<<<<<< HEAD
        envs = SubprocVectorEnv([create_env(x, obs_type) for x in [5, 10, 15, 20]])
        c3 = Collector(policy, envs, VectorReplayBuffer(total_size=100, buffer_num=4))
        c3.collect(n_step=6, gym_reset_kwargs=gym_reset_kwargs)
        assert c3.buffer.obs.dtype == object


@pytest.mark.parametrize("gym_reset_kwargs", [None, {}])
def test_collector_with_async(gym_reset_kwargs: None | dict) -> None:
=======
        envs = SubprocVectorEnv([lambda i=x, t=obs_type: NXEnv(i, t) for x in [5, 10, 15, 20]])
        c_suproc_new = Collector(policy, envs, VectorReplayBuffer(total_size=100, buffer_num=4))
        c_suproc_new.reset()
        c_suproc_new.collect(n_step=6)
        assert c_suproc_new.buffer.obs.dtype == object


@pytest.fixture()
def get_AsyncCollector():
>>>>>>> bf0d6321
    env_lens = [2, 3, 4, 5]
    env_fns = [lambda x=i: MoveToRightEnv(size=x, sleep=0.001, random_sleep=True) for i in env_lens]

    venv = SubprocVectorEnv(env_fns, wait_num=len(env_fns) - 1)
    policy = MaxActionPolicy()
    bufsize = 60
    c1 = AsyncCollector(
        policy,
        venv,
        VectorReplayBuffer(total_size=bufsize * 4, buffer_num=4),
    )
    c1.reset()
    return c1, env_lens


class TestAsyncCollector:
    def test_collect_without_argument_gives_error(self, get_AsyncCollector):
        c1, env_lens = get_AsyncCollector
        with pytest.raises(TypeError):
            c1.collect()

    def test_collect_one_episode_async(self, get_AsyncCollector):
        c1, env_lens = get_AsyncCollector
        result = c1.collect(n_episode=1)
        assert result.n_collected_episodes >= 1

    def test_enough_episodes_two_collection_cycles_n_episode_without_reset(
        self,
        get_AsyncCollector,
    ):
        c1, env_lens = get_AsyncCollector
        n_episode = 2
        result_c1 = c1.collect(n_episode=n_episode, reset_before_collect=False)
        assert result_c1.n_collected_episodes >= n_episode
        result_c2 = c1.collect(n_episode=n_episode, reset_before_collect=False)
        assert result_c2.n_collected_episodes >= n_episode

    def test_enough_episodes_two_collection_cycles_n_episode_with_reset(self, get_AsyncCollector):
        c1, env_lens = get_AsyncCollector
        n_episode = 2
        result_c1 = c1.collect(n_episode=n_episode, reset_before_collect=True)
        assert result_c1.n_collected_episodes >= n_episode
        result_c2 = c1.collect(n_episode=n_episode, reset_before_collect=True)
        assert result_c2.n_collected_episodes >= n_episode

    def test_enough_episodes_and_correct_obs_indices_and_obs_next_iterative_collection_cycles_n_episode(
        self,
        get_AsyncCollector,
    ):
        c1, env_lens = get_AsyncCollector
        ptr = [0, 0, 0, 0]
        bufsize = 60
        for n_episode in tqdm.trange(1, 30, desc="test async n_episode"):
            result = c1.collect(n_episode=n_episode)
            assert result.n_collected_episodes >= n_episode
            # check buffer data, obs and obs_next, env_id
            for i, count in enumerate(np.bincount(result.lens, minlength=6)[2:]):
                env_len = i + 2
                total = env_len * count
                indices = np.arange(ptr[i], ptr[i] + total) % bufsize
                ptr[i] = (ptr[i] + total) % bufsize
                seq = np.arange(env_len)
                buf = c1.buffer.buffers[i]
                assert np.all(buf.info.env_id[indices] == i)
                assert np.all(buf.obs[indices].reshape(count, env_len) == seq)
                assert np.all(buf.obs_next[indices].reshape(count, env_len) == seq + 1)

    def test_enough_episodes_and_correct_obs_indices_and_obs_next_iterative_collection_cycles_n_step(
        self,
        get_AsyncCollector,
    ):
        c1, env_lens = get_AsyncCollector
        bufsize = 60
        ptr = [0, 0, 0, 0]
        for n_step in tqdm.trange(1, 15, desc="test async n_step"):
            result = c1.collect(n_step=n_step)
            assert result.n_collected_steps >= n_step
            for i, count in enumerate(np.bincount(result.lens, minlength=6)[2:]):
                env_len = i + 2
                total = env_len * count
                indices = np.arange(ptr[i], ptr[i] + total) % bufsize
                ptr[i] = (ptr[i] + total) % bufsize
                seq = np.arange(env_len)
                buf = c1.buffer.buffers[i]
                assert np.all(buf.info.env_id[indices] == i)
                assert np.all(buf.obs[indices].reshape(count, env_len) == seq)
                assert np.all(buf.obs_next[indices].reshape(count, env_len) == seq + 1)

    @pytest.mark.parametrize("gym_reset_kwargs", [None, {}])
    def test_enough_episodes_and_correct_obs_indices_and_obs_next_iterative_collection_cycles_first_n_episode_then_n_step(
        self,
        get_AsyncCollector,
        gym_reset_kwargs,
    ):
        c1, env_lens = get_AsyncCollector
        bufsize = 60
        ptr = [0, 0, 0, 0]
        for n_episode in tqdm.trange(1, 30, desc="test async n_episode"):
            result = c1.collect(n_episode=n_episode, gym_reset_kwargs=gym_reset_kwargs)
            assert result.n_collected_episodes >= n_episode
            # check buffer data, obs and obs_next, env_id
            for i, count in enumerate(np.bincount(result.lens, minlength=6)[2:]):
                env_len = i + 2
                total = env_len * count
                indices = np.arange(ptr[i], ptr[i] + total) % bufsize
                ptr[i] = (ptr[i] + total) % bufsize
                seq = np.arange(env_len)
                buf = c1.buffer.buffers[i]
                assert np.all(buf.info.env_id[indices] == i)
                assert np.all(buf.obs[indices].reshape(count, env_len) == seq)
                assert np.all(buf.obs_next[indices].reshape(count, env_len) == seq + 1)
        # test async n_step, for now the buffer should be full of data, thus no bincount stuff as above
        for n_step in tqdm.trange(1, 15, desc="test async n_step"):
            result = c1.collect(n_step=n_step, gym_reset_kwargs=gym_reset_kwargs)
            assert result.n_collected_steps >= n_step
            for i in range(4):
                env_len = i + 2
                seq = np.arange(env_len)
                buf = c1.buffer.buffers[i]
                assert np.all(buf.info.env_id == i)
                assert np.all(buf.obs.reshape(-1, env_len) == seq)
                assert np.all(buf.obs_next.reshape(-1, env_len) == seq + 1)


def test_collector_with_dict_state() -> None:
    env = MoveToRightEnv(size=5, sleep=0, dict_state=True)
    policy = MaxActionPolicy(dict_state=True)
    c0 = Collector(policy, env, ReplayBuffer(size=100))
    c0.reset()
    c0.collect(n_step=3)
    c0.collect(n_episode=2)
    assert len(c0.buffer) == 10  # 3 + two episodes with 5 steps each
    env_fns = [lambda x=i: MoveToRightEnv(size=x, sleep=0, dict_state=True) for i in [2, 3, 4, 5]]
    envs = DummyVectorEnv(env_fns)
    envs.seed(666)
    obs, info = envs.reset()
    assert not np.isclose(obs[0]["rand"], obs[1]["rand"])
    c1 = Collector(
        policy,
        envs,
        VectorReplayBuffer(total_size=100, buffer_num=4),
    )
    c1.reset()
    c1.collect(n_step=12)
    result = c1.collect(n_episode=8)
    assert result.n_collected_episodes == 8
    lens = np.bincount(result.lens)
    assert (
        result.n_collected_steps == 21
        and np.all(lens == [0, 0, 2, 2, 2, 2])
        or result.n_collected_steps == 20
        and np.all(lens == [0, 0, 3, 1, 2, 2])
    )
    batch, _ = c1.buffer.sample(10)
    c0.buffer.update(c1.buffer)
    assert len(c0.buffer) in [42, 43]
    cur_obs = c0.buffer[:].obs
    assert isinstance(cur_obs, Batch)
    if len(c0.buffer) == 42:
        assert np.all(
            cur_obs.index[..., 0]
            == [
                0,
                1,
                2,
                3,
                4,
                0,
                1,
                2,
                3,
                4,
                0,
                1,
                0,
                1,
                0,
                1,
                0,
                1,
                0,
                1,
                2,
                0,
                1,
                2,
                0,
                1,
                2,
                3,
                0,
                1,
                2,
                3,
                0,
                1,
                2,
                3,
                4,
                0,
                1,
                2,
                3,
                4,
            ],
        ), cur_obs.index[..., 0]
    else:
        assert np.all(
            cur_obs.index[..., 0]
            == [
                0,
                1,
                2,
                3,
                4,
                0,
                1,
                2,
                3,
                4,
                0,
                1,
                0,
                1,
                0,
                1,
                0,
                1,
                2,
                0,
                1,
                2,
                0,
                1,
                2,
                0,
                1,
                2,
                3,
                0,
                1,
                2,
                3,
                0,
                1,
                2,
                3,
                4,
                0,
                1,
                2,
                3,
                4,
            ],
        ), cur_obs.index[..., 0]
    c2 = Collector(
        policy,
        envs,
        VectorReplayBuffer(total_size=100, buffer_num=4, stack_num=4),
    )
    c2.reset()
    c2.collect(n_episode=10)
    batch, _ = c2.buffer.sample(10)


def test_collector_with_multi_agent() -> None:
    multi_agent_env = MoveToRightEnv(size=5, sleep=0, ma_rew=4)
    policy = MaxActionPolicy()
    c_single_env = Collector(policy, multi_agent_env, ReplayBuffer(size=100))
    c_single_env.reset()
    multi_env_returns = c_single_env.collect(n_step=3).returns
    # c_single_env has length 3
    # We have no full episodes, so no returns yet
    assert len(multi_env_returns) == 0

    single_env_returns = c_single_env.collect(n_episode=2).returns
    # now two episodes. Since we have 4 a agents, the returns have shape (2, 4)
    assert single_env_returns.shape == (2, 4)
    assert np.all(single_env_returns == 1)

    env_fns = [lambda x=i: MoveToRightEnv(size=x, sleep=0, ma_rew=4) for i in [2, 3, 4, 5]]
    envs = DummyVectorEnv(env_fns)
    c_multi_env_ma = Collector(
        policy,
        envs,
        VectorReplayBuffer(total_size=100, buffer_num=4),
    )
<<<<<<< HEAD
    rew = c1.collect(n_step=12).returns
    assert rew.shape == (2, 4) and np.all(rew == 1), rew
    rew: list | np.ndarray
    rew = c1.collect(n_episode=8).returns
    assert rew.shape == (8, 4)
    assert np.all(rew == 1)
    batch, _ = c1.buffer.sample(10)
=======
    c_multi_env_ma.reset()
    multi_env_returns = c_multi_env_ma.collect(n_step=12).returns
    # each env makes 3 steps, the first two envs are done and result in two finished episodes
    assert multi_env_returns.shape == (2, 4) and np.all(multi_env_returns == 1), multi_env_returns
    multi_env_returns = c_multi_env_ma.collect(n_episode=8).returns
    assert multi_env_returns.shape == (8, 4)
    assert np.all(multi_env_returns == 1)
    batch, _ = c_multi_env_ma.buffer.sample(10)
>>>>>>> bf0d6321
    print(batch)
    c_single_env.buffer.update(c_multi_env_ma.buffer)
    assert len(c_single_env.buffer) in [42, 43]
    if len(c_single_env.buffer) == 42:
        multi_env_returns = [
            0,
            0,
            0,
            0,
            1,
            0,
            0,
            0,
            0,
            1,
            0,
            1,
            0,
            1,
            0,
            1,
            0,
            1,
            0,
            0,
            1,
            0,
            0,
            1,
            0,
            0,
            0,
            1,
            0,
            0,
            0,
            1,
            0,
            0,
            0,
            0,
            1,
            0,
            0,
            0,
            0,
            1,
        ]
    else:
        multi_env_returns = [
            0,
            0,
            0,
            0,
            1,
            0,
            0,
            0,
            0,
            1,
            0,
            1,
            0,
            1,
            0,
            1,
            0,
            0,
            1,
            0,
            0,
            1,
            0,
            0,
            1,
            0,
            0,
            0,
            1,
            0,
            0,
            0,
            1,
            0,
            0,
            0,
            0,
            1,
            0,
            0,
            0,
            0,
            1,
        ]
    assert np.all(c_single_env.buffer[:].rew == [[x] * 4 for x in multi_env_returns])
    assert np.all(c_single_env.buffer[:].done == multi_env_returns)
    c2 = Collector(
        policy,
        envs,
        VectorReplayBuffer(total_size=100, buffer_num=4, stack_num=4),
    )
    c2.reset()
    multi_env_returns = c2.collect(n_episode=10).returns
    assert multi_env_returns.shape == (10, 4)
    assert np.all(multi_env_returns == 1)
    batch, _ = c2.buffer.sample(10)


def test_collector_with_atari_setting() -> None:
    reference_obs = np.zeros([6, 4, 84, 84])
    for i in range(6):
        reference_obs[i, 3, np.arange(84), np.arange(84)] = i
        reference_obs[i, 2, np.arange(84)] = i
        reference_obs[i, 1, :, np.arange(84)] = i
        reference_obs[i, 0] = i

    # atari single buffer
    env = MoveToRightEnv(size=5, sleep=0, array_state=True)
    policy = MaxActionPolicy()
    c0 = Collector(policy, env, ReplayBuffer(size=100))
    c0.reset()
    c0.collect(n_step=6)
    c0.collect(n_episode=2)
    assert c0.buffer.obs.shape == (100, 4, 84, 84)
    assert c0.buffer.obs_next.shape == (100, 4, 84, 84)
    assert len(c0.buffer) == 15  # 6 + 2 episodes with 5 steps each
    obs = np.zeros_like(c0.buffer.obs)
    obs[np.arange(15)] = reference_obs[np.arange(15) % 5]
    assert np.all(obs == c0.buffer.obs)

    c1 = Collector(policy, env, ReplayBuffer(size=100, ignore_obs_next=True))
    c1.collect(n_episode=3, reset_before_collect=True)
    assert np.allclose(c0.buffer.obs, c1.buffer.obs)
    with pytest.raises(AttributeError):
        c1.buffer.obs_next  # noqa: B018
    assert np.all(reference_obs[[1, 2, 3, 4, 4] * 3] == c1.buffer[:].obs_next)

    c2 = Collector(
        policy,
        env,
        ReplayBuffer(size=100, ignore_obs_next=True, save_only_last_obs=True),
    )
    c2.reset()
    c2.collect(n_step=8)
    assert c2.buffer.obs.shape == (100, 84, 84)
    obs = np.zeros_like(c2.buffer.obs)
    obs[np.arange(8)] = reference_obs[[0, 1, 2, 3, 4, 0, 1, 2], -1]
    assert np.all(c2.buffer.obs == obs)
    obs_next = c2.buffer[:].obs_next
    assert isinstance(obs_next, np.ndarray)
    assert np.allclose(obs_next, reference_obs[[1, 2, 3, 4, 4, 1, 2, 2], -1])

    # atari multi buffer
    env_fns = [lambda x=i: MoveToRightEnv(size=x, sleep=0, array_state=True) for i in [2, 3, 4, 5]]
    envs = DummyVectorEnv(env_fns)
    c3 = Collector(policy, envs, VectorReplayBuffer(total_size=100, buffer_num=4))
    c3.reset()
    c3.collect(n_step=12)
    result = c3.collect(n_episode=9)
    assert result.n_collected_episodes == 9
    assert result.n_collected_steps == 23
    assert c3.buffer.obs.shape == (100, 4, 84, 84)
    obs = np.zeros_like(c3.buffer.obs)
    obs[np.arange(8)] = reference_obs[[0, 1, 0, 1, 0, 1, 0, 1]]
    obs[np.arange(25, 34)] = reference_obs[[0, 1, 2, 0, 1, 2, 0, 1, 2]]
    obs[np.arange(50, 58)] = reference_obs[[0, 1, 2, 3, 0, 1, 2, 3]]
    obs[np.arange(75, 85)] = reference_obs[[0, 1, 2, 3, 4, 0, 1, 2, 3, 4]]
    assert np.all(obs == c3.buffer.obs)
    obs_next = np.zeros_like(c3.buffer.obs_next)
    obs_next[np.arange(8)] = reference_obs[[1, 2, 1, 2, 1, 2, 1, 2]]
    obs_next[np.arange(25, 34)] = reference_obs[[1, 2, 3, 1, 2, 3, 1, 2, 3]]
    obs_next[np.arange(50, 58)] = reference_obs[[1, 2, 3, 4, 1, 2, 3, 4]]
    obs_next[np.arange(75, 85)] = reference_obs[[1, 2, 3, 4, 5, 1, 2, 3, 4, 5]]
    assert np.all(obs_next == c3.buffer.obs_next)
    c4 = Collector(
        policy,
        envs,
        VectorReplayBuffer(
            total_size=100,
            buffer_num=4,
            stack_num=4,
            ignore_obs_next=True,
            save_only_last_obs=True,
        ),
    )
    c4.reset()
    c4.collect(n_step=12)
    result = c4.collect(n_episode=9)
    assert result.n_collected_episodes == 9
    assert result.n_collected_steps == 23
    assert c4.buffer.obs.shape == (100, 84, 84)
    obs = np.zeros_like(c4.buffer.obs)
    slice_obs = reference_obs[:, -1]
    obs[np.arange(8)] = slice_obs[[0, 1, 0, 1, 0, 1, 0, 1]]
    obs[np.arange(25, 34)] = slice_obs[[0, 1, 2, 0, 1, 2, 0, 1, 2]]
    obs[np.arange(50, 58)] = slice_obs[[0, 1, 2, 3, 0, 1, 2, 3]]
    obs[np.arange(75, 85)] = slice_obs[[0, 1, 2, 3, 4, 0, 1, 2, 3, 4]]
    assert np.all(c4.buffer.obs == obs)
    obs_next = np.zeros([len(c4.buffer), 4, 84, 84])
    ref_index = np.array(
        [
            1,
            1,
            1,
            1,
            1,
            1,
            1,
            1,
            1,
            2,
            2,
            1,
            2,
            2,
            1,
            2,
            2,
            1,
            2,
            3,
            3,
            1,
            2,
            3,
            3,
            1,
            2,
            3,
            4,
            4,
            1,
            2,
            3,
            4,
            4,
        ],
    )
    obs_next[:, -1] = slice_obs[ref_index]
    ref_index -= 1
    ref_index[ref_index < 0] = 0
    obs_next[:, -2] = slice_obs[ref_index]
    ref_index -= 1
    ref_index[ref_index < 0] = 0
    obs_next[:, -3] = slice_obs[ref_index]
    ref_index -= 1
    ref_index[ref_index < 0] = 0
    obs_next[:, -4] = slice_obs[ref_index]
    assert np.all(obs_next == c4.buffer[:].obs_next)

    buf = ReplayBuffer(100, stack_num=4, ignore_obs_next=True, save_only_last_obs=True)
    c5 = Collector(policy, envs, CachedReplayBuffer(buf, 4, 10))
    c5.reset()
    result_ = c5.collect(n_step=12)
    assert len(buf) == 5
    assert len(c5.buffer) == 12
    result = c5.collect(n_episode=9)
    assert result.n_collected_episodes == 9
    assert result.n_collected_steps == 23
    assert len(buf) == 35
    assert np.all(
        buf.obs[: len(buf)]
        == slice_obs[
            [
                0,
                1,
                0,
                1,
                2,
                0,
                1,
                0,
                1,
                2,
                3,
                0,
                1,
                2,
                3,
                4,
                0,
                1,
                0,
                1,
                2,
                0,
                1,
                0,
                1,
                2,
                3,
                0,
                1,
                2,
                0,
                1,
                2,
                3,
                4,
            ]
        ],
    )
    assert np.all(
        buf[:].obs_next[:, -1]
        == slice_obs[
            [
                1,
                1,
                1,
                2,
                2,
                1,
                1,
                1,
                2,
                3,
                3,
                1,
                2,
                3,
                4,
                4,
                1,
                1,
                1,
                2,
                2,
                1,
                1,
                1,
                2,
                3,
                3,
                1,
                2,
                2,
                1,
                2,
                3,
                4,
                4,
            ]
        ],
    )
    assert len(buf) == len(c5.buffer)

    # test buffer=None
    c6 = Collector(policy, envs)
    c6.reset()
    result1 = c6.collect(n_step=12)
    for key in ["n_collected_episodes", "n_collected_steps", "returns", "lens"]:
        assert np.allclose(getattr(result1, key), getattr(result_, key))
    result2 = c6.collect(n_episode=9)
    for key in ["n_collected_episodes", "n_collected_steps", "returns", "lens"]:
        assert np.allclose(getattr(result2, key), getattr(result, key))


@pytest.mark.skipif(envpool is None, reason="EnvPool doesn't support this platform")
def test_collector_envpool_gym_reset_return_info() -> None:
    envs = envpool.make_gymnasium("Pendulum-v1", num_envs=4, gym_reset_return_info=True)
    policy = MaxActionPolicy(action_shape=(len(envs), 1))

    c0 = Collector(
        policy,
        envs,
        VectorReplayBuffer(len(envs) * 10, len(envs)),
        exploration_noise=True,
    )
    c0.reset()
    c0.collect(n_step=8)
    env_ids = np.zeros(len(envs) * 10)
    env_ids[[0, 1, 10, 11, 20, 21, 30, 31]] = [0, 0, 1, 1, 2, 2, 3, 3]
    assert np.allclose(c0.buffer.info["env_id"], env_ids)


def test_collector_with_vector_env():
    env_fns = [lambda x=i: MoveToRightEnv(size=x, sleep=0) for i in [1, 8, 9, 10]]

    dum = DummyVectorEnv(env_fns)
    policy = MaxActionPolicy()

    c2 = Collector(
        policy,
        dum,
        VectorReplayBuffer(total_size=100, buffer_num=4),
    )

    c2.reset()

    c1r = c2.collect(n_episode=2)
    assert np.array_equal(np.array([1, 8]), c1r.lens)
    c2r = c2.collect(n_episode=10)
    assert np.array_equal(np.array([1, 1, 1, 1, 1, 1, 1, 8, 9, 10]), c2r.lens)
    c3r = c2.collect(n_step=20)
    assert np.array_equal(np.array([1, 1, 1, 1, 1]), c3r.lens)
    c4r = c2.collect(n_step=20)
    assert np.array_equal(np.array([1, 1, 1, 8, 1, 9, 1, 10]), c4r.lens)


def test_async_collector_with_vector_env():
    env_fns = [lambda x=i: MoveToRightEnv(size=x, sleep=0) for i in [1, 8, 9, 10]]

    dum = DummyVectorEnv(env_fns)
    policy = MaxActionPolicy()
    c1 = AsyncCollector(
        policy,
        dum,
        VectorReplayBuffer(total_size=100, buffer_num=4),
    )

    c1r = c1.collect(n_episode=10, reset_before_collect=True)
    assert np.array_equal(np.array([1, 1, 1, 1, 1, 1, 1, 1, 8, 1, 9]), c1r.lens)
    c2r = c1.collect(n_step=20)
    assert np.array_equal(np.array([1, 10, 1, 1, 1, 1]), c2r.lens)


if __name__ == "__main__":
    test_collector()
    test_collector_with_dict_state()
    test_collector_with_multi_agent()
    test_collector_with_atari_setting()
    test_collector_envpool_gym_reset_return_info()
    test_collector_with_vector_env()
    test_async_collector_with_vector_env()<|MERGE_RESOLUTION|>--- conflicted
+++ resolved
@@ -1,6 +1,3 @@
-from collections.abc import Callable, Sequence
-from typing import Any
-
 import gymnasium as gym
 import numpy as np
 import pytest
@@ -15,11 +12,8 @@
     ReplayBuffer,
     VectorReplayBuffer,
 )
-from tianshou.data.batch import BatchProtocol
-from tianshou.data.types import ObsBatchProtocol, RolloutBatchProtocol
 from tianshou.env import DummyVectorEnv, SubprocVectorEnv
 from tianshou.policy import BasePolicy
-from tianshou.policy.base import TrainingStats
 
 try:
     import envpool
@@ -36,9 +30,9 @@
     def __init__(
         self,
         action_space: gym.spaces.Space | None = None,
-        dict_state: bool = False,
-        need_state: bool = True,
-        action_shape: Sequence[int] | int | None = None,
+        dict_state=False,
+        need_state=True,
+        action_shape=None,
     ) -> None:
         """Mock policy for testing, will always return an array of ones of the shape of the action space.
         Note that this doesn't make much sense for discrete action space (the output is then intepreted as
@@ -54,75 +48,22 @@
         self.need_state = need_state
         self.action_shape = action_shape
 
-    def forward(
-        self,
-        batch: ObsBatchProtocol,
-        state: dict | BatchProtocol | np.ndarray | None = None,
-        **kwargs: Any,
-    ) -> Batch:
+    def forward(self, batch, state=None):
         if self.need_state:
             if state is None:
                 state = np.zeros((len(batch.obs), 2))
-            elif isinstance(state, np.ndarray | BatchProtocol):
-                state += np.int_(1)
-            elif isinstance(state, dict) and state.get("hidden") is not None:
-                state["hidden"] += np.int_(1)
+            else:
+                state += 1
         if self.dict_state:
-            if self.action_shape:
-                action_shape = self.action_shape
-            elif isinstance(batch.obs, BatchProtocol):
-                action_shape = len(batch.obs["index"])
-            else:
-                action_shape = len(batch.obs)
+            action_shape = self.action_shape if self.action_shape else len(batch.obs["index"])
             return Batch(act=np.ones(action_shape), state=state)
         action_shape = self.action_shape if self.action_shape else len(batch.obs)
         return Batch(act=np.ones(action_shape), state=state)
 
-    def learn(self, batch: RolloutBatchProtocol, *args: Any, **kwargs: Any) -> TrainingStats:
-        raise NotImplementedError
-
-
-<<<<<<< HEAD
-class Logger:
-    def __init__(self, writer: SummaryWriter) -> None:
-        self.cnt = 0
-        self.writer = writer
-
-    def preprocess_fn(self, **kwargs: Any) -> Batch:
-        # modify info before adding into the buffer, and recorded into tfb
-        # if obs && env_id exist -> reset
-        # if obs_next/rew/done/info/env_id exist -> normal step
-        if "rew" in kwargs:
-            info = kwargs["info"]
-            info.rew = kwargs["rew"]
-            if "key" in info:
-                self.writer.add_scalar("key", np.mean(info.key), global_step=self.cnt)
-            self.cnt += 1
-            return Batch(info=info)
-        return Batch()
-
-    @staticmethod
-    def single_preprocess_fn(**kwargs: Any) -> Batch:
-        # same as above, without tfb
-        if "rew" in kwargs:
-            info = kwargs["info"]
-            info.rew = kwargs["rew"]
-            return Batch(info=info)
-        return Batch()
-
-
-@pytest.mark.parametrize("gym_reset_kwargs", [None, {}])
-def test_collector(gym_reset_kwargs: None | dict) -> None:
-    writer = SummaryWriter("log/collector")
-    logger = Logger(writer)
-    env_fns = [lambda x=i: MyTestEnv(size=x, sleep=0) for i in [2, 3, 4, 5]]
-
-    venv = SubprocVectorEnv(env_fns)
-    dum = DummyVectorEnv(env_fns)
-    policy = MyPolicy()
-    env = env_fns[0]()
-    c0 = Collector(
-=======
+    def learn(self):
+        pass
+
+
 def test_collector() -> None:
     env_fns = [lambda x=i: MoveToRightEnv(size=x, sleep=0) for i in [2, 3, 4, 5]]
 
@@ -131,19 +72,10 @@
     policy = MaxActionPolicy()
     single_env = env_fns[0]()
     c_single_env = Collector(
->>>>>>> bf0d6321
         policy,
         single_env,
         ReplayBuffer(size=100),
     )
-<<<<<<< HEAD
-    c0.collect(n_step=3, gym_reset_kwargs=gym_reset_kwargs)
-    assert len(c0.buffer) == 3
-    assert np.allclose(c0.buffer.obs[:4, 0], [0, 1, 0, 0])
-    obs_next = c0.buffer[:].obs_next
-    assert isinstance(obs_next, np.ndarray)
-    assert np.allclose(obs_next[..., 0], [1, 2, 1])
-=======
     c_single_env.reset()
     c_single_env.collect(n_step=3)
     assert len(c_single_env.buffer) == 3
@@ -159,7 +91,6 @@
     # The final 0 in the buffer.obs is because the buffer is initialized with zeros and the direct attr access
     assert np.allclose(c_single_env.buffer.obs[:4, 0], [0, 1, 0, 0])
     assert np.allclose(c_single_env.buffer[:].obs_next[..., 0], [1, 2, 1])
->>>>>>> bf0d6321
     keys = np.zeros(100)
     keys[:3] = 1
     assert np.allclose(c_single_env.buffer.info["key"], keys)
@@ -168,23 +99,6 @@
     assert np.allclose(c_single_env.buffer.info["env_id"], 0)
     rews = np.zeros(100)
     rews[:3] = [0, 1, 0]
-<<<<<<< HEAD
-    assert np.allclose(c0.buffer.info["rew"], rews)
-    c0.collect(n_episode=3, gym_reset_kwargs=gym_reset_kwargs)
-    assert len(c0.buffer) == 8
-    assert np.allclose(c0.buffer.obs[:10, 0], [0, 1, 0, 1, 0, 1, 0, 1, 0, 0])
-    obs_next = c0.buffer[:].obs_next
-    assert isinstance(obs_next, np.ndarray)
-    assert np.allclose(obs_next[..., 0], [1, 2, 1, 2, 1, 2, 1, 2])
-    assert np.allclose(c0.buffer.info["key"][:8], 1)
-    for e in c0.buffer.info["env"][:8]:
-        assert isinstance(e, MyTestEnv)
-    assert np.allclose(c0.buffer.info["env_id"][:8], 0)
-    assert np.allclose(c0.buffer.info["rew"][:8], [0, 1, 0, 1, 0, 1, 0, 1])
-    c0.collect(n_step=3, random=True, gym_reset_kwargs=gym_reset_kwargs)
-
-    c1 = Collector(
-=======
     assert np.allclose(c_single_env.buffer.rew, rews)
     # At this point, the buffer contains obs 0 -> 1 -> 0
 
@@ -205,7 +119,6 @@
     c_single_env.collect(n_step=3, random=True)
 
     c_subproc_venv_4_envs = Collector(
->>>>>>> bf0d6321
         policy,
         subproc_venv_4_envs,
         VectorReplayBuffer(total_size=100, buffer_num=4),
@@ -217,15 +130,8 @@
     obs = np.zeros(100)
     valid_indices = [0, 1, 25, 26, 50, 51, 75, 76]
     obs[valid_indices] = [0, 1, 0, 1, 0, 1, 0, 1]
-<<<<<<< HEAD
-    assert np.allclose(c1.buffer.obs[:, 0], obs)
-    obs_next = c1.buffer[:].obs_next
-    assert isinstance(obs_next, np.ndarray)
-    assert np.allclose(obs_next[..., 0], [1, 2, 1, 2, 1, 2, 1, 2])
-=======
     assert np.allclose(c_subproc_venv_4_envs.buffer.obs[:, 0], obs)
     assert np.allclose(c_subproc_venv_4_envs.buffer[:].obs_next[..., 0], [1, 2, 1, 2, 1, 2, 1, 2])
->>>>>>> bf0d6321
     keys = np.zeros(100)
     keys[valid_indices] = [1, 1, 1, 1, 1, 1, 1, 1]
     assert np.allclose(c_subproc_venv_4_envs.buffer.info["key"], keys)
@@ -245,19 +151,10 @@
     assert len(c_subproc_venv_4_envs.buffer) == 16
 
     valid_indices = [2, 3, 27, 52, 53, 77, 78, 79]
-<<<<<<< HEAD
-    obs[[2, 3, 27, 52, 53, 77, 78, 79]] = [0, 1, 2, 2, 3, 2, 3, 4]
-    assert np.allclose(c1.buffer.obs[:, 0], obs)
-    obs_next = c1.buffer[:].obs_next
-    assert isinstance(obs_next, np.ndarray)
-    assert np.allclose(
-        obs_next[..., 0],
-=======
     obs[valid_indices] = [0, 1, 2, 2, 3, 2, 3, 4]
     assert np.allclose(c_subproc_venv_4_envs.buffer.obs[:, 0], obs)
     assert np.allclose(
         c_subproc_venv_4_envs.buffer[:].obs_next[..., 0],
->>>>>>> bf0d6321
         [1, 2, 1, 2, 1, 2, 3, 1, 2, 3, 4, 1, 2, 3, 4, 5],
     )
     keys[valid_indices] = [1, 1, 1, 1, 1, 1, 1, 1]
@@ -307,21 +204,8 @@
     with pytest.raises(TypeError):
         c_dummy_venv_4_envs.collect()
 
-    def create_env(i: int, t: str) -> Callable[[], NXEnv]:
-        return lambda: NXEnv(i, t)
-
     # test NXEnv
     for obs_type in ["array", "object"]:
-<<<<<<< HEAD
-        envs = SubprocVectorEnv([create_env(x, obs_type) for x in [5, 10, 15, 20]])
-        c3 = Collector(policy, envs, VectorReplayBuffer(total_size=100, buffer_num=4))
-        c3.collect(n_step=6, gym_reset_kwargs=gym_reset_kwargs)
-        assert c3.buffer.obs.dtype == object
-
-
-@pytest.mark.parametrize("gym_reset_kwargs", [None, {}])
-def test_collector_with_async(gym_reset_kwargs: None | dict) -> None:
-=======
         envs = SubprocVectorEnv([lambda i=x, t=obs_type: NXEnv(i, t) for x in [5, 10, 15, 20]])
         c_suproc_new = Collector(policy, envs, VectorReplayBuffer(total_size=100, buffer_num=4))
         c_suproc_new.reset()
@@ -331,7 +215,6 @@
 
 @pytest.fixture()
 def get_AsyncCollector():
->>>>>>> bf0d6321
     env_lens = [2, 3, 4, 5]
     env_fns = [lambda x=i: MoveToRightEnv(size=x, sleep=0.001, random_sleep=True) for i in env_lens]
 
@@ -488,11 +371,9 @@
     batch, _ = c1.buffer.sample(10)
     c0.buffer.update(c1.buffer)
     assert len(c0.buffer) in [42, 43]
-    cur_obs = c0.buffer[:].obs
-    assert isinstance(cur_obs, Batch)
     if len(c0.buffer) == 42:
         assert np.all(
-            cur_obs.index[..., 0]
+            c0.buffer[:].obs.index[..., 0]
             == [
                 0,
                 1,
@@ -537,10 +418,10 @@
                 3,
                 4,
             ],
-        ), cur_obs.index[..., 0]
+        ), c0.buffer[:].obs.index[..., 0]
     else:
         assert np.all(
-            cur_obs.index[..., 0]
+            c0.buffer[:].obs.index[..., 0]
             == [
                 0,
                 1,
@@ -586,7 +467,7 @@
                 3,
                 4,
             ],
-        ), cur_obs.index[..., 0]
+        ), c0.buffer[:].obs.index[..., 0]
     c2 = Collector(
         policy,
         envs,
@@ -619,15 +500,6 @@
         envs,
         VectorReplayBuffer(total_size=100, buffer_num=4),
     )
-<<<<<<< HEAD
-    rew = c1.collect(n_step=12).returns
-    assert rew.shape == (2, 4) and np.all(rew == 1), rew
-    rew: list | np.ndarray
-    rew = c1.collect(n_episode=8).returns
-    assert rew.shape == (8, 4)
-    assert np.all(rew == 1)
-    batch, _ = c1.buffer.sample(10)
-=======
     c_multi_env_ma.reset()
     multi_env_returns = c_multi_env_ma.collect(n_step=12).returns
     # each env makes 3 steps, the first two envs are done and result in two finished episodes
@@ -636,7 +508,6 @@
     assert multi_env_returns.shape == (8, 4)
     assert np.all(multi_env_returns == 1)
     batch, _ = c_multi_env_ma.buffer.sample(10)
->>>>>>> bf0d6321
     print(batch)
     c_single_env.buffer.update(c_multi_env_ma.buffer)
     assert len(c_single_env.buffer) in [42, 43]
@@ -785,9 +656,7 @@
     obs = np.zeros_like(c2.buffer.obs)
     obs[np.arange(8)] = reference_obs[[0, 1, 2, 3, 4, 0, 1, 2], -1]
     assert np.all(c2.buffer.obs == obs)
-    obs_next = c2.buffer[:].obs_next
-    assert isinstance(obs_next, np.ndarray)
-    assert np.allclose(obs_next, reference_obs[[1, 2, 3, 4, 4, 1, 2, 2], -1])
+    assert np.allclose(c2.buffer[:].obs_next, reference_obs[[1, 2, 3, 4, 4, 1, 2, 2], -1])
 
     # atari multi buffer
     env_fns = [lambda x=i: MoveToRightEnv(size=x, sleep=0, array_state=True) for i in [2, 3, 4, 5]]
