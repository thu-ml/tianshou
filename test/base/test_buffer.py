--- conflicted
+++ resolved
@@ -28,13 +28,8 @@
     from test.base.env import MoveToRightEnv, MyGoalEnv
 
 
-<<<<<<< HEAD
 def test_replaybuffer(size: int = 10, bufsize: int = 20) -> None:
-    env = MyTestEnv(size)
-=======
-def test_replaybuffer(size=10, bufsize=20) -> None:
     env = MoveToRightEnv(size)
->>>>>>> bf0d6321
     buf = ReplayBuffer(bufsize)
     buf.update(buf)
     assert str(buf) == buf.__class__.__name__ + "()"
@@ -217,13 +212,8 @@
     assert data.obs_next
 
 
-<<<<<<< HEAD
 def test_stack(size: int = 5, bufsize: int = 9, stack_num: int = 4, cached_num: int = 3) -> None:
-    env = MyTestEnv(size)
-=======
-def test_stack(size=5, bufsize=9, stack_num=4, cached_num=3) -> None:
     env = MoveToRightEnv(size)
->>>>>>> bf0d6321
     buf = ReplayBuffer(bufsize, stack_num=stack_num)
     buf2 = ReplayBuffer(bufsize, stack_num=stack_num, sample_avail=True)
     buf3 = ReplayBuffer(bufsize, stack_num=stack_num, save_only_last_obs=True)
@@ -293,13 +283,8 @@
         buf[bufsize * 2]
 
 
-<<<<<<< HEAD
 def test_priortized_replaybuffer(size: int = 32, bufsize: int = 15) -> None:
-    env = MyTestEnv(size)
-=======
-def test_priortized_replaybuffer(size=32, bufsize=15) -> None:
     env = MoveToRightEnv(size)
->>>>>>> bf0d6321
     buf = PrioritizedReplayBuffer(bufsize, 0.5, 0.5)
     buf2 = PrioritizedVectorReplayBuffer(bufsize, buffer_num=3, alpha=0.5, beta=0.5)
     obs, info = env.reset()
