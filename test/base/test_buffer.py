--- conflicted
+++ resolved
@@ -631,15 +631,9 @@
             'done': i % 3 == 2,
             'info': {"number": {"n": i, "t": info_t}, 'extra': None},
         }
-<<<<<<< HEAD
-        buffers["vector"].add(Batch.cat([[kwargs], [kwargs], [kwargs]]),
+        buffers["vector"].add(Batch.stack([kwargs, kwargs, kwargs]),
                               buffer_ids=[0, 1, 2])
-        buffers["cached"].add(Batch.cat([[kwargs], [kwargs], [kwargs]]),
-=======
-        buffers["vector"].add(**Batch.stack([kwargs, kwargs, kwargs]),
-                              buffer_ids=[0, 1, 2])
-        buffers["cached"].add(**Batch.stack([kwargs, kwargs, kwargs]),
->>>>>>> c838f2f0
+        buffers["cached"].add(Batch.stack([kwargs, kwargs, kwargs]),
                               cached_buffer_ids=[0, 1, 2])
 
     # save
@@ -673,11 +667,7 @@
             'done': False,
             'info': {"number": {"n": i}, 'Timelimit.truncate': True},
         }
-<<<<<<< HEAD
-        buffers[k].add(Batch.cat([[kwargs], [kwargs], [kwargs], [kwargs]]))
-=======
-        buffers[k].add(**Batch.stack([kwargs, kwargs, kwargs, kwargs]))
->>>>>>> c838f2f0
+        buffers[k].add(Batch.stack([kwargs, kwargs, kwargs, kwargs]))
         act = np.zeros(buffers[k].maxsize)
         if k == "vector":
             act[np.arange(5)] = np.array([0, 1, 2, 3, 5])
