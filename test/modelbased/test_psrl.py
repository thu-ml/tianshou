import argparse
import os
import pprint

import numpy as np
import pytest
import torch
from torch.utils.tensorboard import SummaryWriter

from tianshou.data import Collector, VectorReplayBuffer
from tianshou.policy import PSRLPolicy
from tianshou.trainer import OnpolicyTrainer
from tianshou.utils import LazyLogger, TensorboardLogger, WandbLogger

try:
    import envpool
except ImportError:
    envpool = None


def get_args() -> argparse.Namespace:
    parser = argparse.ArgumentParser()
    parser.add_argument("--task", type=str, default="NChain-v0")
    parser.add_argument("--reward-threshold", type=float, default=None)
    parser.add_argument("--seed", type=int, default=1)
    parser.add_argument("--buffer-size", type=int, default=50000)
    parser.add_argument("--epoch", type=int, default=5)
    parser.add_argument("--step-per-epoch", type=int, default=1000)
    parser.add_argument("--episode-per-collect", type=int, default=1)
    parser.add_argument("--training-num", type=int, default=1)
    parser.add_argument("--test-num", type=int, default=10)
    parser.add_argument("--logdir", type=str, default="log")
    parser.add_argument("--render", type=float, default=0.0)
    parser.add_argument("--rew-mean-prior", type=float, default=0.0)
    parser.add_argument("--rew-std-prior", type=float, default=1.0)
    parser.add_argument("--gamma", type=float, default=0.99)
    parser.add_argument("--eps", type=float, default=0.01)
    parser.add_argument("--add-done-loop", action="store_true", default=False)
    parser.add_argument(
        "--logger",
        type=str,
        default="none",  # TODO: Change to "wandb" once wandb supports Gym >=0.26.0
        choices=["wandb", "tensorboard", "none"],
    )
    return parser.parse_known_args()[0]


@pytest.mark.skipif(envpool is None, reason="EnvPool doesn't support this platform")
def test_psrl(args: argparse.Namespace = get_args()) -> None:
    # if you want to use python vector env, please refer to other test scripts
    train_envs = env = envpool.make_gymnasium(args.task, num_envs=args.training_num, seed=args.seed)
    test_envs = envpool.make_gymnasium(args.task, num_envs=args.test_num, seed=args.seed)
    if args.reward_threshold is None:
        default_reward_threshold = {"NChain-v0": 3400}
        args.reward_threshold = default_reward_threshold.get(args.task, env.spec.reward_threshold)
    print("reward threshold:", args.reward_threshold)
    args.state_shape = env.observation_space.shape or env.observation_space.n
    args.action_shape = env.action_space.shape or env.action_space.n
    # seed
    np.random.seed(args.seed)
    torch.manual_seed(args.seed)
    # model
    n_action = args.action_shape
    n_state = args.state_shape
    trans_count_prior = np.ones((n_state, n_action, n_state))
    rew_mean_prior = np.full((n_state, n_action), args.rew_mean_prior)
    rew_std_prior = np.full((n_state, n_action), args.rew_std_prior)
    policy: PSRLPolicy = PSRLPolicy(
        trans_count_prior=trans_count_prior,
        rew_mean_prior=rew_mean_prior,
        rew_std_prior=rew_std_prior,
        action_space=env.action_space,
        discount_factor=args.gamma,
        epsilon=args.eps,
        add_done_loop=args.add_done_loop,
    )
    # collector
    train_collector = Collector(
        policy,
        train_envs,
        VectorReplayBuffer(args.buffer_size, len(train_envs)),
        exploration_noise=True,
    )
    train_collector.reset()
    test_collector = Collector(policy, test_envs)
    test_collector.reset()
    # Logger
    log_path = os.path.join(args.logdir, args.task, "psrl")
    writer = SummaryWriter(log_path)
    writer.add_text("args", str(args))
    logger: WandbLogger | TensorboardLogger | LazyLogger
    if args.logger == "wandb":
        logger = WandbLogger(save_interval=1, project="psrl", name="wandb_test", config=args)
        logger.load(writer)
    elif args.logger == "tensorboard":
        logger = TensorboardLogger(writer)
    else:
        logger = LazyLogger()

    def stop_fn(mean_rewards: float) -> bool:
        return mean_rewards >= args.reward_threshold

    train_collector.collect(n_step=args.buffer_size, random=True)
    # trainer, test it without logger
    result = OnpolicyTrainer(
        policy=policy,
        train_collector=train_collector,
        test_collector=test_collector,
        max_epoch=args.epoch,
        step_per_epoch=args.step_per_epoch,
        repeat_per_collect=1,
        episode_per_test=args.test_num,
        batch_size=0,
        episode_per_collect=args.episode_per_collect,
        stop_fn=stop_fn,
        logger=logger,
        test_in_train=False,
    ).run()

    if __name__ == "__main__":
        pprint.pprint(result)
        # Let's watch its performance!
        policy.eval()
        test_envs.seed(args.seed)
<<<<<<< HEAD
        test_collector.reset()
        stats = test_collector.collect(n_episode=args.test_num, render=args.render)
        stats.pprint_asdict()
=======
        result = test_collector.collect(n_episode=args.test_num, render=args.render)
        print(f"Final reward: {result.rew_mean}, length: {result.len_mean}")
>>>>>>> bf0d6321
    elif env.spec.reward_threshold:
        assert result.best_reward >= env.spec.reward_threshold


if __name__ == "__main__":
    test_psrl()<|MERGE_RESOLUTION|>--- conflicted
+++ resolved
@@ -122,14 +122,9 @@
         # Let's watch its performance!
         policy.eval()
         test_envs.seed(args.seed)
-<<<<<<< HEAD
         test_collector.reset()
         stats = test_collector.collect(n_episode=args.test_num, render=args.render)
         stats.pprint_asdict()
-=======
-        result = test_collector.collect(n_episode=args.test_num, render=args.render)
-        print(f"Final reward: {result.rew_mean}, length: {result.len_mean}")
->>>>>>> bf0d6321
     elif env.spec.reward_threshold:
         assert result.best_reward >= env.spec.reward_threshold
 
