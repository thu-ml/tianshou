import argparse
import os
import pprint

import envpool
import numpy as np
import torch
from torch.utils.tensorboard import SummaryWriter

from tianshou.data import Collector, VectorReplayBuffer
from tianshou.policy import PSRLPolicy
from tianshou.trainer import onpolicy_trainer
from tianshou.utils import LazyLogger, TensorboardLogger, WandbLogger


def get_args():
    parser = argparse.ArgumentParser()
    parser.add_argument('--task', type=str, default='NChain-v0')
<<<<<<< HEAD
    parser.add_argument('--reward_threshold', type=float, default=None)
=======
    parser.add_argument('--reward-threshold', type=float, default=None)
>>>>>>> 7f237483
    parser.add_argument('--seed', type=int, default=1)
    parser.add_argument('--buffer-size', type=int, default=50000)
    parser.add_argument('--epoch', type=int, default=5)
    parser.add_argument('--step-per-epoch', type=int, default=1000)
    parser.add_argument('--episode-per-collect', type=int, default=1)
    parser.add_argument('--training-num', type=int, default=1)
    parser.add_argument('--test-num', type=int, default=10)
    parser.add_argument('--logdir', type=str, default='log')
    parser.add_argument('--render', type=float, default=0.0)
    parser.add_argument('--rew-mean-prior', type=float, default=0.0)
    parser.add_argument('--rew-std-prior', type=float, default=1.0)
    parser.add_argument('--gamma', type=float, default=0.99)
    parser.add_argument('--eps', type=float, default=0.01)
    parser.add_argument('--add-done-loop', action="store_true", default=False)
    parser.add_argument(
        '--logger',
        type=str,
        default="wandb",
        choices=["wandb", "tensorboard", "none"],
    )
    return parser.parse_known_args()[0]


def test_psrl(args=get_args()):
    train_envs = env = envpool.make_gym(
        args.task, num_envs=args.training_num, seed=args.seed
    )
    test_envs = envpool.make_gym(args.task, num_envs=args.test_num, seed=args.seed)
    if args.reward_threshold is None:
<<<<<<< HEAD
        default_reward_threshold = {
            "Pendulum-v1": -250,
            "CartPole-v0": 195,
            "NChain-v0": 3400
        }
        args.reward_threshold = default_reward_threshold.get(args.task)
=======
        default_reward_threshold = {"NChain-v0": 3400}
        args.reward_threshold = default_reward_threshold.get(
            args.task, env.spec.reward_threshold
        )
>>>>>>> 7f237483
    print("reward threshold:", args.reward_threshold)
    args.state_shape = env.observation_space.shape or env.observation_space.n
    args.action_shape = env.action_space.shape or env.action_space.n
    # seed
    np.random.seed(args.seed)
    torch.manual_seed(args.seed)
    # model
    n_action = args.action_shape
    n_state = args.state_shape
    trans_count_prior = np.ones((n_state, n_action, n_state))
    rew_mean_prior = np.full((n_state, n_action), args.rew_mean_prior)
    rew_std_prior = np.full((n_state, n_action), args.rew_std_prior)
    policy = PSRLPolicy(
        trans_count_prior, rew_mean_prior, rew_std_prior, args.gamma, args.eps,
        args.add_done_loop
    )
    # collector
    train_collector = Collector(
        policy,
        train_envs,
        VectorReplayBuffer(args.buffer_size, len(train_envs)),
        exploration_noise=True
    )
    test_collector = Collector(policy, test_envs)
    # Logger
    if args.logger == "wandb":
        logger = WandbLogger(
            save_interval=1, project='psrl', name='wandb_test', config=args
        )
    if args.logger != "none":
        log_path = os.path.join(args.logdir, args.task, 'psrl')
        writer = SummaryWriter(log_path)
        writer.add_text("args", str(args))
        if args.logger == "tensorboard":
            logger = TensorboardLogger(writer)
        else:
            logger.load(writer)
    else:
        logger = LazyLogger()

    def stop_fn(mean_rewards):
        return mean_rewards >= args.reward_threshold

    train_collector.collect(n_step=args.buffer_size, random=True)
    # trainer, test it without logger
    result = onpolicy_trainer(
        policy,
        train_collector,
        test_collector,
        args.epoch,
        args.step_per_epoch,
        1,
        args.test_num,
        0,
        episode_per_collect=args.episode_per_collect,
        stop_fn=stop_fn,
        logger=logger,
        test_in_train=False,
    )

    if __name__ == '__main__':
        pprint.pprint(result)
        # Let's watch its performance!
        policy.eval()
        test_envs.seed(args.seed)
        test_collector.reset()
        result = test_collector.collect(n_episode=args.test_num, render=args.render)
        rews, lens = result["rews"], result["lens"]
        print(f"Final reward: {rews.mean()}, length: {lens.mean()}")
    elif env.spec.reward_threshold:
        assert result["best_reward"] >= env.spec.reward_threshold


if __name__ == '__main__':
    test_psrl()<|MERGE_RESOLUTION|>--- conflicted
+++ resolved
@@ -16,11 +16,7 @@
 def get_args():
     parser = argparse.ArgumentParser()
     parser.add_argument('--task', type=str, default='NChain-v0')
-<<<<<<< HEAD
     parser.add_argument('--reward_threshold', type=float, default=None)
-=======
-    parser.add_argument('--reward-threshold', type=float, default=None)
->>>>>>> 7f237483
     parser.add_argument('--seed', type=int, default=1)
     parser.add_argument('--buffer-size', type=int, default=50000)
     parser.add_argument('--epoch', type=int, default=5)
@@ -50,19 +46,12 @@
     )
     test_envs = envpool.make_gym(args.task, num_envs=args.test_num, seed=args.seed)
     if args.reward_threshold is None:
-<<<<<<< HEAD
         default_reward_threshold = {
             "Pendulum-v1": -250,
             "CartPole-v0": 195,
             "NChain-v0": 3400
         }
         args.reward_threshold = default_reward_threshold.get(args.task)
-=======
-        default_reward_threshold = {"NChain-v0": 3400}
-        args.reward_threshold = default_reward_threshold.get(
-            args.task, env.spec.reward_threshold
-        )
->>>>>>> 7f237483
     print("reward threshold:", args.reward_threshold)
     args.state_shape = env.observation_space.shape or env.observation_space.n
     args.action_shape = env.action_space.shape or env.action_space.n
