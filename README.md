--- conflicted
+++ resolved
@@ -105,13 +105,8 @@
 - `pybullet` (for pybullet environments)
 - `robotics` (for gymnasium-robotics environments)
 - `vizdoom` (for ViZDoom environments)
-<<<<<<< HEAD
-- `envpool` (for envpool integration)
+- `envpool` (for [envpool](https://github.com/sail-sg/envpool/)  integration)
 - `argparse` (in order to be able to run the high level API examples)
-=======
-- `envpool` (for [envpool](https://github.com/sail-sg/envpool/)  integration)
-- `dev` (for development requirements)
->>>>>>> 1f6a907d
 
 [^1]: `mujoco-py` is a legacy package and is not recommended for new projects. 
 It is only included for compatibility with older projects. 
