--- conflicted
+++ resolved
@@ -160,10 +160,8 @@
 /temp
 /temp*.py
 
-<<<<<<< HEAD
 # Serena
 /.serena
-=======
+
 # determinism test snapshots
-/test/resources/determinism/
->>>>>>> 364814d6
+/test/resources/determinism/