--- conflicted
+++ resolved
@@ -271,10 +271,8 @@
 obs
 obs_next
 dtype
-<<<<<<< HEAD
 iqm
 kwarg
-=======
 entrypoint
 interquantile
 init
@@ -283,5 +281,4 @@
 autocompletion
 codebase
 indexable
-sliceable
->>>>>>> 3c523c8f
+sliceable