--- conflicted
+++ resolved
@@ -13,13 +13,8 @@
     def __call__(self, size, mu=.1):
         if self.x is None or self.x.shape != size:
             self.x = 0
-<<<<<<< HEAD
-        self.x = self.x + self.alpha * (mu - self.x) + \
-                 self.beta * np.random.normal(size=size)
-=======
         r = self.beta * np.random.normal(size=size)
         self.x = self.x + self.alpha * (mu - self.x) + r
->>>>>>> c42990c7
         return self.x
 
     def reset(self):
