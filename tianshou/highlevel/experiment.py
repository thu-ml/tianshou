"""The experiment module provides high-level interfaces for setting up and running reinforcement learning experiments.

The main entry points are:

* :class:`ExperimentConfig`: a dataclass for configuring the experiment. The configuration is
  different from RL specific configuration (such as policy and trainer parameters)
  and only pertains to configuration that is common to all experiments.
* :class:`Experiment`: represents a reinforcement learning experiment.
  It is composed of configuration and factory objects, is lightweight and serializable.
  An instance of `Experiment` is usually saved as a pickle file after an experiment is executed.
* :class:`ExperimentBuilder`: a helper class for creating experiments. It contains a lot of defaults
  and allows for easy customization of the experiment setup.
* :class:`ExperimentCollection`: a shallow wrapper around a list of experiments providing a
  simple interface for running them with a launcher. Useful for running multiple experiments in parallel, in
  particular, for the important case of running experiments that only differ in their random seeds.

Various implementations of the `ExperimentBuilder` are provided for each of the algorithms supported by Tianshou.
"""

import os
import pickle
from abc import abstractmethod
from collections.abc import Sequence
from contextlib import suppress
from copy import deepcopy
from dataclasses import asdict, dataclass
from pprint import pformat
from typing import TYPE_CHECKING, Any, Self, Union, cast

if TYPE_CHECKING:
    from tianshou.evaluation.launcher import ExpLauncher, RegisteredExpLauncher

import numpy as np
import torch

from tianshou.data import Collector, InfoStats
from tianshou.env import BaseVectorEnv
from tianshou.highlevel.agent import (
    A2CAgentFactory,
    AgentFactory,
    DDPGAgentFactory,
    DiscreteSACAgentFactory,
    DQNAgentFactory,
    IQNAgentFactory,
    NPGAgentFactory,
    PGAgentFactory,
    PPOAgentFactory,
    REDQAgentFactory,
    SACAgentFactory,
    TD3AgentFactory,
    TRPOAgentFactory,
)
from tianshou.highlevel.config import SamplingConfig
from tianshou.highlevel.env import EnvFactory
from tianshou.highlevel.logger import LoggerFactory, LoggerFactoryDefault, TLogger
from tianshou.highlevel.module.actor import (
    ActorFactory,
    ActorFactoryDefault,
    ActorFactoryTransientStorageDecorator,
    ActorFuture,
    ActorFutureProviderProtocol,
    ContinuousActorType,
    IntermediateModuleFactoryFromActorFactory,
)
from tianshou.highlevel.module.core import (
    TDevice,
)
from tianshou.highlevel.module.critic import (
    CriticEnsembleFactory,
    CriticEnsembleFactoryDefault,
    CriticFactory,
    CriticFactoryDefault,
    CriticFactoryReuseActor,
)
from tianshou.highlevel.module.intermediate import IntermediateModuleFactory
from tianshou.highlevel.module.special import ImplicitQuantileNetworkFactory
from tianshou.highlevel.optim import (
    OptimizerFactory,
    OptimizerFactoryAdam,
)
from tianshou.highlevel.params.policy_params import (
    A2CParams,
    DDPGParams,
    DiscreteSACParams,
    DQNParams,
    IQNParams,
    NPGParams,
    PGParams,
    PPOParams,
    REDQParams,
    SACParams,
    TD3Params,
    TRPOParams,
)
from tianshou.highlevel.params.policy_wrapper import PolicyWrapperFactory
from tianshou.highlevel.persistence import (
    PersistenceGroup,
    PolicyPersistence,
)
from tianshou.highlevel.trainer import (
    EpochStopCallback,
    EpochTestCallback,
    EpochTrainCallback,
    TrainerCallbacks,
)
from tianshou.highlevel.world import World
from tianshou.policy import BasePolicy
from tianshou.utils import LazyLogger, logging
from tianshou.utils.logging import datetime_tag
from tianshou.utils.net.common import ModuleType
from tianshou.utils.string import ToStringMixin
from tianshou.utils.warning import deprecation

log = logging.getLogger(__name__)


@dataclass
class ExperimentConfig:
    """Generic config for setting up the experiment, not RL or training specific."""

    seed: int = 42
    """The random seed with which to initialize random number generators."""
    device: TDevice = "cuda" if torch.cuda.is_available() else "cpu"
    """The torch device to use"""
    policy_restore_directory: str | None = None
    """Directory from which to load the policy neural network parameters (persistence directory of a previous run)"""
    train: bool = True
    """Whether to perform training"""
    watch: bool = True
    """Whether to watch agent performance (after training)"""
    watch_num_episodes: int = 10
    """Number of episodes for which to watch performance (if `watch` is enabled)"""
    watch_render: float = 0.0
    """Milliseconds between rendered frames when watching agent performance (if `watch` is enabled)"""
    persistence_base_dir: str = "log"
    """Base directory in which experiment data is to be stored. Every experiment run will create a subdirectory
    in this directory based on the run's experiment name"""
    persistence_enabled: bool = True
    """Whether persistence is enabled, allowing files to be stored"""
    log_file_enabled: bool = True
    """Whether to write to a log file; has no effect if `persistence_enabled` is False.
    Disable this if you have externally configured log file generation."""
    policy_persistence_mode: PolicyPersistence.Mode = PolicyPersistence.Mode.POLICY
    """Controls the way in which the policy is persisted"""


@dataclass
class ExperimentResult:
    """Contains the results of an experiment."""

    world: World
    """The `World` contains all the essential instances of the experiment.
    Can also be created via `Experiment.create_experiment_world` for more custom setups, see docstring there.

    Note: it is typically not serializable, so it is not stored in the experiment pickle, and shouldn't be
    sent across processes, meaning also that `ExperimentResult` itself is typically not serializable.
    """
    trainer_result: InfoStats | None
    """dataclass of results as returned by the trainer (if any)"""


class Experiment(ToStringMixin):
    """Represents a reinforcement learning experiment.

    An experiment is composed only of configuration and factory objects, which themselves
    should be designed to contain only configuration. Therefore, experiments can easily
    be stored/pickled and later restored without any problems.

    The main entry points are:

    1. :meth:`run`: runs the experiment and returns the results
    2. :meth:`create_experiment_world`: creates the world object for the experiment, which contains all relevant instances.
        Useful for setting up the experiment and running it in a more custom way.

    The methods :meth:`save` and :meth:`from_directory` can be used to store and restore experiments.
    """

    LOG_FILENAME = "log.txt"
    EXPERIMENT_PICKLE_FILENAME = "experiment.pkl"

    def __init__(
        self,
        config: ExperimentConfig,
        env_factory: EnvFactory,
        agent_factory: AgentFactory,
        sampling_config: SamplingConfig,
        name: str,
        logger_factory: LoggerFactory | None = None,
    ):
        if logger_factory is None:
            logger_factory = LoggerFactoryDefault()
        self.config = config
        self.sampling_config = sampling_config
        self.env_factory = env_factory
        self.agent_factory = agent_factory
        self.logger_factory = logger_factory
        self.name = name

    @classmethod
    def from_directory(cls, directory: str, restore_policy: bool = True) -> "Experiment":
        """Restores an experiment from a previously stored pickle.

        :param directory: persistence directory of a previous run, in which a pickled experiment is found
        :param restore_policy: whether the experiment shall be configured to restore the policy that was
            persisted in the given directory
        """
        with open(os.path.join(directory, cls.EXPERIMENT_PICKLE_FILENAME), "rb") as f:
            experiment: Experiment = pickle.load(f)
        if restore_policy:
            experiment.config.policy_restore_directory = directory
        return experiment

    def get_seeding_info_as_str(self) -> str:
        """Returns information on the seeds used in the experiment as a string.

        This can be useful for creating unique experiment names based on seeds, e.g.
        A typical example is to do `experiment.name = f"{experiment.name}_{experiment.get_seeding_info_as_str()}"`.
        """
        return "_".join(
            [
                f"exp_seed={self.config.seed}",
                f"train_seed={self.sampling_config.train_seed}",
                f"test_seed={self.sampling_config.test_seed}",
            ],
        )

    def _set_seed(self) -> None:
        seed = self.config.seed
        log.info(f"Setting random seed {seed}")
        np.random.seed(seed)
        torch.manual_seed(seed)

    def _build_config_dict(self) -> dict:
        return {"experiment": self.pprints()}

    def save(self, directory: str) -> None:
        path = os.path.join(directory, self.EXPERIMENT_PICKLE_FILENAME)
        log.info(
            f"Saving serialized experiment in {path}; can be restored via Experiment.from_directory('{directory}')",
        )
        with open(path, "wb") as f:
            pickle.dump(self, f)

    def create_experiment_world(
        self,
        override_experiment_name: str | None = None,
        logger_run_id: str | None = None,
        raise_error_on_dirname_collision: bool = True,
        reset_collectors: bool = True,
    ) -> World:
        """Creates the world object for the experiment.

        The world object contains all relevant instances for the experiment,
        such as environments, policy, collectors, etc.
        This method is the main entrypoint for users who don't want to use `run` directly. A common use case
        is that some configuration or custom logic should happen before the training loop starts, but one
        still wants to use the convenience of high-level interfaces for setting up the experiment.

        :param override_experiment_name: pass to override the experiment name in the resulting `World`.
            Affects the name of the persistence directory and logger configuration. If None, the experiment's
            name will be used.
            The name may contain path separators (i.e. `os.path.sep`, as used by `os.path.join`), in which case
            a nested directory structure will be created.
        :param logger_run_id: Run identifier to use for logger initialization/resumption.
        :param raise_error_on_dirname_collision: whether to raise an error on collisions when creating the
            persistence directory. Only takes effect if persistence is enabled. Set to `False` e.g., when continuing
            a previously executed experiment with the same `persistence_base_dir` and name.
        :param reset_collectors: whether to reset the collectors before training starts.
            Setting to `False` can be useful when continuing training from a previous run with restored collectors,
            or for adding custom logic before training starts.
        """
        if override_experiment_name is not None:
            exp_name = override_experiment_name
        else:
            exp_name = self.name

        # initialize persistence directory
        use_persistence = self.config.persistence_enabled
        persistence_dir = os.path.join(self.config.persistence_base_dir, exp_name)
        if use_persistence:
            os.makedirs(persistence_dir, exist_ok=not raise_error_on_dirname_collision)

        with logging.FileLoggerContext(
            os.path.join(persistence_dir, self.LOG_FILENAME),
            enabled=use_persistence and self.config.log_file_enabled,
        ):
            # log initial information
            log.info(f"Preparing experiment world (name='{exp_name}'):\n{self.pprints()}")
            log.info(f"Working directory: {os.getcwd()}")

            self._set_seed()

            # create environments
            envs = self.env_factory.create_envs(
                self.sampling_config.num_train_envs,
                self.sampling_config.num_test_envs,
                create_watch_env=self.config.watch,
            )
            log.info(f"Created {envs}")

            # initialize persistence
            additional_persistence = PersistenceGroup(*envs.persistence, enabled=use_persistence)
            policy_persistence = PolicyPersistence(
                additional_persistence,
                enabled=use_persistence,
                mode=self.config.policy_persistence_mode,
            )
            if use_persistence:
                log.info(f"Persistence directory: {os.path.abspath(persistence_dir)}")
                self.save(persistence_dir)

            # initialize logger
            full_config = self._build_config_dict()
            full_config.update(envs.info())
            full_config["experiment_config"] = asdict(self.config)
            full_config["sampling_config"] = asdict(self.sampling_config)
            with suppress(AttributeError):
                full_config["policy_params"] = asdict(self.agent_factory.params)  # type: ignore

            logger: TLogger
            if use_persistence:
                logger = self.logger_factory.create_logger(
                    log_dir=persistence_dir,
                    experiment_name=exp_name,
                    run_id=logger_run_id,
                    config_dict=full_config,
                )
            else:
                logger = LazyLogger()

            # create policy and collectors
            log.info("Creating policy")
            policy = self.agent_factory.create_policy(envs, self.config.device)
            log.info("Creating collectors")
            train_collector, test_collector = self.agent_factory.create_train_test_collector(
                policy,
                envs,
                reset_collectors=reset_collectors,
            )

            # create context object with all relevant instances (except trainer; added later)
            world = World(
                envs=envs,
                policy=policy,
                train_collector=train_collector,
                test_collector=test_collector,
                logger=logger,
                persist_directory=persistence_dir,
                restore_directory=self.config.policy_restore_directory,
            )

            # restore policy parameters if applicable
            if self.config.policy_restore_directory:
                policy_persistence.restore(
                    policy,
                    world,
                    self.config.device,
                )

            if self.config.train:
                trainer = self.agent_factory.create_trainer(world, policy_persistence)
                world.trainer = trainer
<<<<<<< HEAD
                trainer_result = trainer.run()
=======

        return world

    def run(
        self,
        run_name: str | None = None,
        logger_run_id: str | None = None,
        raise_error_on_dirname_collision: bool = True,
        **kwargs: dict[str, Any],
    ) -> ExperimentResult:
        """Run the experiment and return the results.

        :param run_name: Defines a name for this run of the experiment, which determines
            the subdirectory (within the persistence base directory) where all results will be saved.
            If None, the experiment's name will be used.
            The name may contain path separators (i.e. `os.path.sep`, as used by `os.path.join`), in which case
            a nested directory structure will be created.
        :param logger_run_id: Run identifier to use for logger initialization/resumption (applies when
            using wandb, in particular).
        :param raise_error_on_dirname_collision: set to `False` e.g., when continuing a previously executed
            experiment with the same name.
        :param kwargs: for backwards compatibility with old parameter names only
        :return:
        """
        # backward compatibility
        _experiment_name = kwargs.pop("experiment_name", None)
        if _experiment_name is not None:
            run_name = cast(str, _experiment_name)
            deprecation(
                "Parameter run_name should now be used instead of experiment_name. "
                "Support for experiment_name will be removed in the future.",
            )
        assert len(kwargs) == 0, f"Received unexpected arguments: {kwargs}"

        if run_name is None:
            run_name = self.name

        world = self.create_experiment_world(
            override_experiment_name=run_name,
            logger_run_id=logger_run_id,
            raise_error_on_dirname_collision=raise_error_on_dirname_collision,
        )

        persistence_dir = world.persist_directory
        use_persistence = self.config.persistence_enabled

        with logging.FileLoggerContext(
            os.path.join(persistence_dir, self.LOG_FILENAME),
            enabled=use_persistence and self.config.log_file_enabled,
        ):
            trainer_result: InfoStats | None = None
            if self.config.train:
                # prefilling buffers with either random or current agent's actions
                if self.sampling_config.start_timesteps > 0:
                    log.info(
                        f"Collecting {self.sampling_config.start_timesteps} initial environment "
                        f"steps before training (random={self.sampling_config.start_timesteps_random})",
                    )
                    world.train_collector.collect(
                        n_step=self.sampling_config.start_timesteps,
                        random=self.sampling_config.start_timesteps_random,
                    )

                log.info("Starting training")
                assert world.trainer is not None
                world.trainer.run()
>>>>>>> 3c523c8f
                if use_persistence:
                    world.logger.finalize()
                log.info(f"Training result:\n{pformat(trainer_result)}")

            # watch agent performance
            if self.config.watch:
                assert world.envs.watch_env is not None
                log.info("Watching agent performance")
                self._watch_agent(
                    self.config.watch_num_episodes,
                    world.policy,
                    world.envs.watch_env,
                    self.config.watch_render,
                )

            return ExperimentResult(world=world, trainer_result=trainer_result)

    @staticmethod
    def _watch_agent(
        num_episodes: int,
        policy: BasePolicy,
        env: BaseVectorEnv,
        render: float,
    ) -> None:
        collector = Collector(policy, env)
        collector.reset()
        result = collector.collect(n_episode=num_episodes, render=render)
        assert result.returns_stat is not None  # for mypy
        assert result.lens_stat is not None  # for mypy
        log.info(
            f"Watched episodes: mean reward={result.returns_stat.mean}, mean episode length={result.lens_stat.mean}",
        )


class ExperimentCollection:
    """Shallow wrapper around a list of experiments providing a simple interface for running them with a launcher."""

    def __init__(self, experiments: list[Experiment]):
        self.experiments = experiments

    def run(
        self,
        launcher: Union["ExpLauncher", "RegisteredExpLauncher"],
    ) -> list[InfoStats | None]:
        from tianshou.evaluation.launcher import RegisteredExpLauncher

        if isinstance(launcher, RegisteredExpLauncher):
            launcher = launcher.create_launcher()
        return launcher.launch(experiments=self.experiments)


class ExperimentBuilder:
    """A helper class (following the builder pattern) for creating experiments.

    It contains a lot of defaults for the setup which can be adjusted using the
    various `with_` methods. For example, the default optimizer is Adam, but can be
    adjusted using :meth:`with_optim_factory`. Moreover, for simply configuring the default
    optimizer instead of using a different one, one can use :meth:`with_optim_factory_default`.
    """

    def __init__(
        self,
        env_factory: EnvFactory,
        experiment_config: ExperimentConfig | None = None,
        sampling_config: SamplingConfig | None = None,
    ):
        """:param env_factory: controls how environments are to be created.
        :param experiment_config: the configuration for the experiment. If None, will use the default values
            of `ExperimentConfig`.
        :param sampling_config: the sampling configuration to use. If None, will use the default values
            of `SamplingConfig`.
        """
        if experiment_config is None:
            experiment_config = ExperimentConfig()
        if sampling_config is None:
            sampling_config = SamplingConfig()

        self._config = experiment_config
        self._env_factory = env_factory
        self._sampling_config = sampling_config
        self._logger_factory: LoggerFactory | None = None
        self._optim_factory: OptimizerFactory | None = None
        self._policy_wrapper_factory: PolicyWrapperFactory | None = None
        self._trainer_callbacks: TrainerCallbacks = TrainerCallbacks()
        self._name: str = self.__class__.__name__.replace("Builder", "") + "_" + datetime_tag()

    def copy(self) -> Self:
        return deepcopy(self)

    @property
    def experiment_config(self) -> ExperimentConfig:
        return self._config

    @experiment_config.setter
    def experiment_config(self, experiment_config: ExperimentConfig) -> None:
        self._config = experiment_config

    @property
    def sampling_config(self) -> SamplingConfig:
        return self._sampling_config

    @sampling_config.setter
    def sampling_config(self, sampling_config: SamplingConfig) -> None:
        self._sampling_config = sampling_config

    def with_logger_factory(self, logger_factory: LoggerFactory) -> Self:
        """Allows to customize the logger factory to use.

        If this method is not called, the default logger factory :class:`LoggerFactoryDefault` will be used.

        :param logger_factory: the factory to use
        :return: the builder
        """
        self._logger_factory = logger_factory
        return self

    def with_policy_wrapper_factory(self, policy_wrapper_factory: PolicyWrapperFactory) -> Self:
        """Allows to define a wrapper around the policy that is created, extending the original policy.

        :param policy_wrapper_factory: the factory for the wrapper
        :return: the builder
        """
        self._policy_wrapper_factory = policy_wrapper_factory
        return self

    def with_optim_factory(self, optim_factory: OptimizerFactory) -> Self:
        """Allows to customize the gradient-based optimizer to use.

        By default, :class:`OptimizerFactoryAdam` will be used with default parameters.

        :param optim_factory: the optimizer factory
        :return: the builder
        """
        self._optim_factory = optim_factory
        return self

    def with_optim_factory_default(
        self,
        # Keep values in sync with default values in OptimizerFactoryAdam
        betas: tuple[float, float] = (0.9, 0.999),
        eps: float = 1e-08,
        weight_decay: float = 0,
    ) -> Self:
        """Configures the use of the default optimizer, Adam, with the given parameters.

        :param betas: coefficients used for computing running averages of gradient and its square
        :param eps: term added to the denominator to improve numerical stability
        :param weight_decay: weight decay (L2 penalty)
        :return: the builder
        """
        self._optim_factory = OptimizerFactoryAdam(betas=betas, eps=eps, weight_decay=weight_decay)
        return self

    def with_epoch_train_callback(self, callback: EpochTrainCallback) -> Self:
        """Allows to define a callback function which is called at the beginning of every epoch during training.

        :param callback: the callback
        :return: the builder
        """
        self._trainer_callbacks.epoch_train_callback = callback
        return self

    def with_epoch_test_callback(self, callback: EpochTestCallback) -> Self:
        """Allows to define a callback function which is called at the beginning of testing in each epoch.

        :param callback: the callback
        :return: the builder
        """
        self._trainer_callbacks.epoch_test_callback = callback
        return self

    def with_epoch_stop_callback(self, callback: EpochStopCallback) -> Self:
        """Allows to define a callback that decides whether training shall stop early.

        The callback receives the undiscounted returns of the testing result.

        :param callback: the callback
        :return: the builder
        """
        self._trainer_callbacks.epoch_stop_callback = callback
        return self

    def with_name(
        self,
        name: str,
    ) -> Self:
        """Sets the name of the experiment.

        :param name: the name to use for this experiment, which, when the experiment is run,
            will determine the storage sub-folder by default
        :return: the builder
        """
        self._name = name
        return self

    @abstractmethod
    def _create_agent_factory(self) -> AgentFactory:
        pass

    def _get_optim_factory(self) -> OptimizerFactory:
        if self._optim_factory is None:
            # same mechanism as in `with_optim_factory_default`
            return OptimizerFactoryAdam()
        else:
            return self._optim_factory

    def build(self) -> Experiment:
        """Creates the experiment based on the options specified via this builder.

        :return: the experiment
        """
        agent_factory = self._create_agent_factory()
        agent_factory.set_trainer_callbacks(self._trainer_callbacks)
        if self._policy_wrapper_factory:
            agent_factory.set_policy_wrapper_factory(self._policy_wrapper_factory)
        experiment: Experiment = Experiment(
            config=self._config,
            env_factory=self._env_factory,
            agent_factory=agent_factory,
            sampling_config=self._sampling_config,
            name=self._name,
            logger_factory=self._logger_factory,
        )
        return experiment

    def build_seeded_collection(self, num_experiments: int) -> ExperimentCollection:
        """Creates a collection of experiments with non-overlapping random seeds, starting from the configured seed.

        Useful for performing statistically meaningful evaluations of an algorithm's performance.
        The `rliable` recommendation is to use at least 5 experiments for computing quantities such as the
        interquantile mean and performance profiles. See the usage in example scripts
        like `examples/mujoco/mujoco_ppo_hl_multi.py`.

        Each experiment in the collection will have a unique name created from the original experiment name
        and the seeds used.
        """
        num_train_envs = self.sampling_config.num_train_envs

        seeded_experiments = []
        for i in range(num_experiments):
            builder = self.copy()
            builder.experiment_config.seed += i
            builder.sampling_config.train_seed += i * num_train_envs
            experiment = builder.build()
            experiment.name += f"_{experiment.get_seeding_info_as_str()}"
            seeded_experiments.append(experiment)
        return ExperimentCollection(seeded_experiments)


class _BuilderMixinActorFactory(ActorFutureProviderProtocol):
    def __init__(self, continuous_actor_type: ContinuousActorType):
        self._continuous_actor_type = continuous_actor_type
        self._actor_future = ActorFuture()
        self._actor_factory: ActorFactory | None = None

    def with_actor_factory(self, actor_factory: ActorFactory) -> Self:
        """Allows customizing the actor component via the specification of a factory.

        If this function is not called, a default actor factory (with default parameters) will be used.

        :param actor_factory: the factory to use for the creation of the actor network
        :return: the builder
        """
        self._actor_factory = actor_factory
        return self

    def _with_actor_factory_default(
        self,
        hidden_sizes: Sequence[int],
        hidden_activation: ModuleType = torch.nn.ReLU,
        continuous_unbounded: bool = False,
        continuous_conditioned_sigma: bool = False,
    ) -> Self:
        """Adds a default actor factory with the given parameters.

        :param hidden_sizes: the sequence of hidden dimensions to use in the network structure
        :param continuous_unbounded: whether, for continuous action spaces, to apply tanh activation on final logits
        :param continuous_conditioned_sigma: whether, for continuous action spaces, the standard deviation of continuous actions (sigma)
            shall be computed from the input; if False, sigma is an independent parameter.
        :return: the builder
        """
        self._actor_factory = ActorFactoryDefault(
            self._continuous_actor_type,
            hidden_sizes,
            hidden_activation=hidden_activation,
            continuous_unbounded=continuous_unbounded,
            continuous_conditioned_sigma=continuous_conditioned_sigma,
        )
        return self

    def get_actor_future(self) -> ActorFuture:
        """:return: an object, which, in the future, will contain the actor instance that is created for the experiment."""
        return self._actor_future

    def _get_actor_factory(self) -> ActorFactory:
        actor_factory: ActorFactory
        if self._actor_factory is None:
            actor_factory = ActorFactoryDefault(self._continuous_actor_type)
        else:
            actor_factory = self._actor_factory
        return ActorFactoryTransientStorageDecorator(actor_factory, self._actor_future)


class _BuilderMixinActorFactory_ContinuousGaussian(_BuilderMixinActorFactory):
    """Specialization of the actor mixin where, in the continuous case, the actor component outputs Gaussian distribution parameters."""

    def __init__(self) -> None:
        super().__init__(ContinuousActorType.GAUSSIAN)

    def with_actor_factory_default(
        self,
        hidden_sizes: Sequence[int],
        hidden_activation: ModuleType = torch.nn.ReLU,
        continuous_unbounded: bool = False,
        continuous_conditioned_sigma: bool = False,
    ) -> Self:
        """Defines use of the default actor factory, allowing its parameters it to be customized.

        The default actor factory uses an MLP-style architecture.

        :param hidden_sizes: dimensions of hidden layers used by the network
        :param hidden_activation: the activation function to use for hidden layers
        :param continuous_unbounded: whether, for continuous action spaces, to apply tanh activation on final logits
        :param continuous_conditioned_sigma: whether, for continuous action spaces, the standard deviation of continuous actions (sigma)
            shall be computed from the input; if False, sigma is an independent parameter.
        :return: the builder
        """
        return super()._with_actor_factory_default(
            hidden_sizes,
            hidden_activation=hidden_activation,
            continuous_unbounded=continuous_unbounded,
            continuous_conditioned_sigma=continuous_conditioned_sigma,
        )


class _BuilderMixinActorFactory_ContinuousDeterministic(_BuilderMixinActorFactory):
    """Specialization of the actor mixin where, in the continuous case, the actor uses a deterministic policy."""

    def __init__(self) -> None:
        super().__init__(ContinuousActorType.DETERMINISTIC)

    def with_actor_factory_default(
        self,
        hidden_sizes: Sequence[int],
        hidden_activation: ModuleType = torch.nn.ReLU,
    ) -> Self:
        """Defines use of the default actor factory, allowing its parameters it to be customized.

        The default actor factory uses an MLP-style architecture.

        :param hidden_sizes: dimensions of hidden layers used by the network
        :param hidden_activation: the activation function to use for hidden layers
        :return: the builder
        """
        return super()._with_actor_factory_default(hidden_sizes, hidden_activation)


class _BuilderMixinCriticsFactory:
    def __init__(self, num_critics: int, actor_future_provider: ActorFutureProviderProtocol):
        self._actor_future_provider = actor_future_provider
        self._critic_factories: list[CriticFactory | None] = [None] * num_critics

    def _with_critic_factory(self, idx: int, critic_factory: CriticFactory) -> Self:
        self._critic_factories[idx] = critic_factory
        return self

    def _with_critic_factory_default(
        self,
        idx: int,
        hidden_sizes: Sequence[int],
        hidden_activation: ModuleType = torch.nn.ReLU,
    ) -> Self:
        self._critic_factories[idx] = CriticFactoryDefault(
            hidden_sizes,
            hidden_activation=hidden_activation,
        )
        return self

    def _with_critic_factory_use_actor(self, idx: int) -> Self:
        self._critic_factories[idx] = CriticFactoryReuseActor(
            self._actor_future_provider.get_actor_future(),
        )
        return self

    def _get_critic_factory(self, idx: int) -> CriticFactory:
        factory = self._critic_factories[idx]
        if factory is None:
            return CriticFactoryDefault()
        else:
            return factory


class _BuilderMixinSingleCriticFactory(_BuilderMixinCriticsFactory):
    def __init__(self, actor_future_provider: ActorFutureProviderProtocol) -> None:
        super().__init__(1, actor_future_provider)

    def with_critic_factory(self, critic_factory: CriticFactory) -> Self:
        """Specifies that the given factory shall be used for the critic.

        :param critic_factory: the critic factory
        :return: the builder
        """
        self._with_critic_factory(0, critic_factory)
        return self

    def with_critic_factory_default(
        self,
        hidden_sizes: Sequence[int] = CriticFactoryDefault.DEFAULT_HIDDEN_SIZES,
        hidden_activation: ModuleType = torch.nn.ReLU,
    ) -> Self:
        """Makes the critic use the default, MLP-style architecture with the given parameters.

        :param hidden_sizes: the sequence of dimensions to use in hidden layers of the network
        :param hidden_activation: the activation function to use for hidden layers
        :return: the builder
        """
        self._with_critic_factory_default(0, hidden_sizes, hidden_activation)
        return self


class _BuilderMixinSingleCriticCanUseActorFactory(_BuilderMixinSingleCriticFactory):
    def __init__(self, actor_future_provider: ActorFutureProviderProtocol) -> None:
        super().__init__(actor_future_provider)

    def with_critic_factory_use_actor(self) -> Self:
        """Makes the first critic reuse the actor's preprocessing network (parameter sharing)."""
        return self._with_critic_factory_use_actor(0)


class _BuilderMixinDualCriticFactory(_BuilderMixinCriticsFactory):
    def __init__(self, actor_future_provider: ActorFutureProviderProtocol) -> None:
        super().__init__(2, actor_future_provider)

    def with_common_critic_factory(self, critic_factory: CriticFactory) -> Self:
        """Specifies that the given factory shall be used for both critics.

        :param critic_factory: the critic factory
        :return: the builder
        """
        for i in range(len(self._critic_factories)):
            self._with_critic_factory(i, critic_factory)
        return self

    def with_common_critic_factory_default(
        self,
        hidden_sizes: Sequence[int] = CriticFactoryDefault.DEFAULT_HIDDEN_SIZES,
        hidden_activation: ModuleType = torch.nn.ReLU,
    ) -> Self:
        """Makes both critics use the default, MLP-style architecture with the given parameters.

        :param hidden_sizes: the sequence of dimensions to use in hidden layers of the network
        :param hidden_activation: the activation function to use for hidden layers
        :return: the builder
        """
        for i in range(len(self._critic_factories)):
            self._with_critic_factory_default(i, hidden_sizes, hidden_activation)
        return self

    def with_common_critic_factory_use_actor(self) -> Self:
        """Makes both critics reuse the actor's preprocessing network (parameter sharing)."""
        for i in range(len(self._critic_factories)):
            self._with_critic_factory_use_actor(i)
        return self

    def with_critic1_factory(self, critic_factory: CriticFactory) -> Self:
        """Specifies that the given factory shall be used for the first critic.

        :param critic_factory: the critic factory
        :return: the builder
        """
        self._with_critic_factory(0, critic_factory)
        return self

    def with_critic1_factory_default(
        self,
        hidden_sizes: Sequence[int] = CriticFactoryDefault.DEFAULT_HIDDEN_SIZES,
        hidden_activation: ModuleType = torch.nn.ReLU,
    ) -> Self:
        """Makes the first critic use the default, MLP-style architecture with the given parameters.

        :param hidden_sizes: the sequence of dimensions to use in hidden layers of the network
        :param hidden_activation: the activation function to use for hidden layers
        :return: the builder
        """
        self._with_critic_factory_default(0, hidden_sizes, hidden_activation)
        return self

    def with_critic1_factory_use_actor(self) -> Self:
        """Makes the first critic reuse the actor's preprocessing network (parameter sharing)."""
        return self._with_critic_factory_use_actor(0)

    def with_critic2_factory(self, critic_factory: CriticFactory) -> Self:
        """Specifies that the given factory shall be used for the second critic.

        :param critic_factory: the critic factory
        :return: the builder
        """
        self._with_critic_factory(1, critic_factory)
        return self

    def with_critic2_factory_default(
        self,
        hidden_sizes: Sequence[int] = CriticFactoryDefault.DEFAULT_HIDDEN_SIZES,
        hidden_activation: ModuleType = torch.nn.ReLU,
    ) -> Self:
        """Makes the second critic use the default, MLP-style architecture with the given parameters.

        :param hidden_sizes: the sequence of dimensions to use in hidden layers of the network
        :param hidden_activation: the activation function to use for hidden layers
        :return: the builder
        """
        self._with_critic_factory_default(1, hidden_sizes, hidden_activation)
        return self

    def with_critic2_factory_use_actor(self) -> Self:
        """Makes the first critic reuse the actor's preprocessing network (parameter sharing)."""
        return self._with_critic_factory_use_actor(1)


class _BuilderMixinCriticEnsembleFactory:
    def __init__(self) -> None:
        self.critic_ensemble_factory: CriticEnsembleFactory | None = None

    def with_critic_ensemble_factory(self, factory: CriticEnsembleFactory) -> Self:
        """Specifies that the given factory shall be used for the critic ensemble.

        If unspecified, the default factory (:class:`CriticEnsembleFactoryDefault`) is used.

        :param factory: the critic ensemble factory
        :return: the builder
        """
        self.critic_ensemble_factory = factory
        return self

    def with_critic_ensemble_factory_default(
        self,
        hidden_sizes: Sequence[int] = CriticFactoryDefault.DEFAULT_HIDDEN_SIZES,
    ) -> Self:
        """Allows to customize the parameters of the default critic ensemble factory.

        :param hidden_sizes: the sequence of sizes of hidden layers in the network architecture
        :return: the builder
        """
        self.critic_ensemble_factory = CriticEnsembleFactoryDefault(hidden_sizes)
        return self

    def _get_critic_ensemble_factory(self) -> CriticEnsembleFactory:
        if self.critic_ensemble_factory is None:
            return CriticEnsembleFactoryDefault()
        else:
            return self.critic_ensemble_factory


class PGExperimentBuilder(
    ExperimentBuilder,
    _BuilderMixinActorFactory_ContinuousGaussian,
):
    def __init__(
        self,
        env_factory: EnvFactory,
        experiment_config: ExperimentConfig | None = None,
        sampling_config: SamplingConfig | None = None,
    ):
        super().__init__(env_factory, experiment_config, sampling_config)
        _BuilderMixinActorFactory_ContinuousGaussian.__init__(self)
        self._params: PGParams = PGParams()
        self._env_config = None

    def with_pg_params(self, params: PGParams) -> Self:
        self._params = params
        return self

    def _create_agent_factory(self) -> AgentFactory:
        return PGAgentFactory(
            self._params,
            self._sampling_config,
            self._get_actor_factory(),
            self._get_optim_factory(),
        )


class A2CExperimentBuilder(
    ExperimentBuilder,
    _BuilderMixinActorFactory_ContinuousGaussian,
    _BuilderMixinSingleCriticCanUseActorFactory,
):
    def __init__(
        self,
        env_factory: EnvFactory,
        experiment_config: ExperimentConfig | None = None,
        sampling_config: SamplingConfig | None = None,
    ):
        super().__init__(env_factory, experiment_config, sampling_config)
        _BuilderMixinActorFactory_ContinuousGaussian.__init__(self)
        _BuilderMixinSingleCriticCanUseActorFactory.__init__(self, self)
        self._params: A2CParams = A2CParams()
        self._env_config = None

    def with_a2c_params(self, params: A2CParams) -> Self:
        self._params = params
        return self

    def _create_agent_factory(self) -> AgentFactory:
        return A2CAgentFactory(
            self._params,
            self._sampling_config,
            self._get_actor_factory(),
            self._get_critic_factory(0),
            self._get_optim_factory(),
        )


class PPOExperimentBuilder(
    ExperimentBuilder,
    _BuilderMixinActorFactory_ContinuousGaussian,
    _BuilderMixinSingleCriticCanUseActorFactory,
):
    def __init__(
        self,
        env_factory: EnvFactory,
        experiment_config: ExperimentConfig | None = None,
        sampling_config: SamplingConfig | None = None,
    ):
        super().__init__(env_factory, experiment_config, sampling_config)
        _BuilderMixinActorFactory_ContinuousGaussian.__init__(self)
        _BuilderMixinSingleCriticCanUseActorFactory.__init__(self, self)
        self._params: PPOParams = PPOParams()

    def with_ppo_params(self, params: PPOParams) -> Self:
        self._params = params
        return self

    def _create_agent_factory(self) -> AgentFactory:
        return PPOAgentFactory(
            self._params,
            self._sampling_config,
            self._get_actor_factory(),
            self._get_critic_factory(0),
            self._get_optim_factory(),
        )


class NPGExperimentBuilder(
    ExperimentBuilder,
    _BuilderMixinActorFactory_ContinuousGaussian,
    _BuilderMixinSingleCriticCanUseActorFactory,
):
    def __init__(
        self,
        env_factory: EnvFactory,
        experiment_config: ExperimentConfig | None = None,
        sampling_config: SamplingConfig | None = None,
    ):
        super().__init__(env_factory, experiment_config, sampling_config)
        _BuilderMixinActorFactory_ContinuousGaussian.__init__(self)
        _BuilderMixinSingleCriticCanUseActorFactory.__init__(self, self)
        self._params: NPGParams = NPGParams()

    def with_npg_params(self, params: NPGParams) -> Self:
        self._params = params
        return self

    def _create_agent_factory(self) -> AgentFactory:
        return NPGAgentFactory(
            self._params,
            self._sampling_config,
            self._get_actor_factory(),
            self._get_critic_factory(0),
            self._get_optim_factory(),
        )


class TRPOExperimentBuilder(
    ExperimentBuilder,
    _BuilderMixinActorFactory_ContinuousGaussian,
    _BuilderMixinSingleCriticCanUseActorFactory,
):
    def __init__(
        self,
        env_factory: EnvFactory,
        experiment_config: ExperimentConfig | None = None,
        sampling_config: SamplingConfig | None = None,
    ):
        super().__init__(env_factory, experiment_config, sampling_config)
        _BuilderMixinActorFactory_ContinuousGaussian.__init__(self)
        _BuilderMixinSingleCriticCanUseActorFactory.__init__(self, self)
        self._params: TRPOParams = TRPOParams()

    def with_trpo_params(self, params: TRPOParams) -> Self:
        self._params = params
        return self

    def _create_agent_factory(self) -> AgentFactory:
        return TRPOAgentFactory(
            self._params,
            self._sampling_config,
            self._get_actor_factory(),
            self._get_critic_factory(0),
            self._get_optim_factory(),
        )


class DQNExperimentBuilder(
    ExperimentBuilder,
):
    def __init__(
        self,
        env_factory: EnvFactory,
        experiment_config: ExperimentConfig | None = None,
        sampling_config: SamplingConfig | None = None,
    ):
        super().__init__(env_factory, experiment_config, sampling_config)
        self._params: DQNParams = DQNParams()
        self._model_factory: IntermediateModuleFactory = IntermediateModuleFactoryFromActorFactory(
            ActorFactoryDefault(ContinuousActorType.UNSUPPORTED, discrete_softmax=False),
        )

    def with_dqn_params(self, params: DQNParams) -> Self:
        self._params = params
        return self

    def with_model_factory(self, module_factory: IntermediateModuleFactory) -> Self:
        """:param module_factory: factory for a module which maps environment observations to a vector of Q-values (one for each action)
        :return: the builder
        """
        self._model_factory = module_factory
        return self

    def with_model_factory_default(
        self,
        hidden_sizes: Sequence[int],
        hidden_activation: ModuleType = torch.nn.ReLU,
    ) -> Self:
        """Allows to configure the default factory for the model of the Q function, which maps environment observations to a vector of
        Q-values (one for each action). The default model is a multi-layer perceptron.

        :param hidden_sizes: the sequence of dimensions used for hidden layers
        :param hidden_activation: the activation function to use for hidden layers (not used for the output layer)
        :return: the builder
        """
        self._model_factory = IntermediateModuleFactoryFromActorFactory(
            ActorFactoryDefault(
                ContinuousActorType.UNSUPPORTED,
                hidden_sizes=hidden_sizes,
                hidden_activation=hidden_activation,
                discrete_softmax=False,
            ),
        )
        return self

    def _create_agent_factory(self) -> AgentFactory:
        return DQNAgentFactory(
            self._params,
            self._sampling_config,
            self._model_factory,
            self._get_optim_factory(),
        )


class IQNExperimentBuilder(ExperimentBuilder):
    def __init__(
        self,
        env_factory: EnvFactory,
        experiment_config: ExperimentConfig | None = None,
        sampling_config: SamplingConfig | None = None,
    ):
        super().__init__(env_factory, experiment_config, sampling_config)
        self._params: IQNParams = IQNParams()
        self._preprocess_network_factory: IntermediateModuleFactory = (
            IntermediateModuleFactoryFromActorFactory(
                ActorFactoryDefault(ContinuousActorType.UNSUPPORTED, discrete_softmax=False),
            )
        )

    def with_iqn_params(self, params: IQNParams) -> Self:
        self._params = params
        return self

    def with_preprocess_network_factory(self, module_factory: IntermediateModuleFactory) -> Self:
        self._preprocess_network_factory = module_factory
        return self

    def _create_agent_factory(self) -> AgentFactory:
        model_factory = ImplicitQuantileNetworkFactory(
            self._preprocess_network_factory,
            hidden_sizes=self._params.hidden_sizes,
            num_cosines=self._params.num_cosines,
        )
        return IQNAgentFactory(
            self._params,
            self._sampling_config,
            model_factory,
            self._get_optim_factory(),
        )


class DDPGExperimentBuilder(
    ExperimentBuilder,
    _BuilderMixinActorFactory_ContinuousDeterministic,
    _BuilderMixinSingleCriticCanUseActorFactory,
):
    def __init__(
        self,
        env_factory: EnvFactory,
        experiment_config: ExperimentConfig | None = None,
        sampling_config: SamplingConfig | None = None,
    ):
        super().__init__(env_factory, experiment_config, sampling_config)
        _BuilderMixinActorFactory_ContinuousDeterministic.__init__(self)
        _BuilderMixinSingleCriticCanUseActorFactory.__init__(self, self)
        self._params: DDPGParams = DDPGParams()

    def with_ddpg_params(self, params: DDPGParams) -> Self:
        self._params = params
        return self

    def _create_agent_factory(self) -> AgentFactory:
        return DDPGAgentFactory(
            self._params,
            self._sampling_config,
            self._get_actor_factory(),
            self._get_critic_factory(0),
            self._get_optim_factory(),
        )


class REDQExperimentBuilder(
    ExperimentBuilder,
    _BuilderMixinActorFactory_ContinuousGaussian,
    _BuilderMixinCriticEnsembleFactory,
):
    def __init__(
        self,
        env_factory: EnvFactory,
        experiment_config: ExperimentConfig | None = None,
        sampling_config: SamplingConfig | None = None,
    ):
        super().__init__(env_factory, experiment_config, sampling_config)
        _BuilderMixinActorFactory_ContinuousGaussian.__init__(self)
        _BuilderMixinCriticEnsembleFactory.__init__(self)
        self._params: REDQParams = REDQParams()

    def with_redq_params(self, params: REDQParams) -> Self:
        self._params = params
        return self

    def _create_agent_factory(self) -> AgentFactory:
        return REDQAgentFactory(
            self._params,
            self._sampling_config,
            self._get_actor_factory(),
            self._get_critic_ensemble_factory(),
            self._get_optim_factory(),
        )


class SACExperimentBuilder(
    ExperimentBuilder,
    _BuilderMixinActorFactory_ContinuousGaussian,
    _BuilderMixinDualCriticFactory,
):
    def __init__(
        self,
        env_factory: EnvFactory,
        experiment_config: ExperimentConfig | None = None,
        sampling_config: SamplingConfig | None = None,
    ):
        super().__init__(env_factory, experiment_config, sampling_config)
        _BuilderMixinActorFactory_ContinuousGaussian.__init__(self)
        _BuilderMixinDualCriticFactory.__init__(self, self)
        self._params: SACParams = SACParams()

    def with_sac_params(self, params: SACParams) -> Self:
        self._params = params
        return self

    def _create_agent_factory(self) -> AgentFactory:
        return SACAgentFactory(
            self._params,
            self._sampling_config,
            self._get_actor_factory(),
            self._get_critic_factory(0),
            self._get_critic_factory(1),
            self._get_optim_factory(),
        )


class DiscreteSACExperimentBuilder(
    ExperimentBuilder,
    _BuilderMixinActorFactory,
    _BuilderMixinDualCriticFactory,
):
    def __init__(
        self,
        env_factory: EnvFactory,
        experiment_config: ExperimentConfig | None = None,
        sampling_config: SamplingConfig | None = None,
    ):
        super().__init__(env_factory, experiment_config, sampling_config)
        _BuilderMixinActorFactory.__init__(self, ContinuousActorType.UNSUPPORTED)
        _BuilderMixinDualCriticFactory.__init__(self, self)
        self._params: DiscreteSACParams = DiscreteSACParams()

    def with_sac_params(self, params: DiscreteSACParams) -> Self:
        self._params = params
        return self

    def _create_agent_factory(self) -> AgentFactory:
        return DiscreteSACAgentFactory(
            self._params,
            self._sampling_config,
            self._get_actor_factory(),
            self._get_critic_factory(0),
            self._get_critic_factory(1),
            self._get_optim_factory(),
        )


class TD3ExperimentBuilder(
    ExperimentBuilder,
    _BuilderMixinActorFactory_ContinuousDeterministic,
    _BuilderMixinDualCriticFactory,
):
    def __init__(
        self,
        env_factory: EnvFactory,
        experiment_config: ExperimentConfig | None = None,
        sampling_config: SamplingConfig | None = None,
    ):
        super().__init__(env_factory, experiment_config, sampling_config)
        _BuilderMixinActorFactory_ContinuousDeterministic.__init__(self)
        _BuilderMixinDualCriticFactory.__init__(self, self)
        self._params: TD3Params = TD3Params()

    def with_td3_params(self, params: TD3Params) -> Self:
        self._params = params
        return self

    def _create_agent_factory(self) -> AgentFactory:
        return TD3AgentFactory(
            self._params,
            self._sampling_config,
            self._get_actor_factory(),
            self._get_critic_factory(0),
            self._get_critic_factory(1),
            self._get_optim_factory(),
        )<|MERGE_RESOLUTION|>--- conflicted
+++ resolved
@@ -360,9 +360,6 @@
             if self.config.train:
                 trainer = self.agent_factory.create_trainer(world, policy_persistence)
                 world.trainer = trainer
-<<<<<<< HEAD
-                trainer_result = trainer.run()
-=======
 
         return world
 
@@ -429,7 +426,6 @@
                 log.info("Starting training")
                 assert world.trainer is not None
                 world.trainer.run()
->>>>>>> 3c523c8f
                 if use_persistence:
                     world.logger.finalize()
                 log.info(f"Training result:\n{pformat(trainer_result)}")
