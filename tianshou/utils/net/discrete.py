import torch
import numpy as np
from torch import nn
import torch.nn.functional as F
from typing import Any, Dict, Tuple, Union, Optional, Sequence

from tianshou.utils.net.common import MLP


class Actor(nn.Module):
    """Simple actor network.

    Will create an actor operated in discrete action space with structure of
    preprocess_net ---> action_shape.

    :param preprocess_net: a self-defined preprocess_net which output a
        flattened hidden state.
    :param action_shape: a sequence of int for the shape of action.
    :param hidden_sizes: a sequence of int for constructing the MLP after
        preprocess_net. Default to empty sequence (where the MLP now contains
        only a single linear layer).
    :param bool softmax_output: whether to apply a softmax layer over the last
        layer's output.
    :param int preprocess_net_output_dim: the output dimension of
        preprocess_net.

    For advanced usage (how to customize the network), please refer to
    :ref:`build_the_network`.

    .. seealso::

        Please refer to :class:`~tianshou.utils.net.common.Net` as an instance
        of how preprocess_net is suggested to be defined.
    """

    def __init__(
        self,
        preprocess_net: nn.Module,
        action_shape: Sequence[int],
        hidden_sizes: Sequence[int] = (),
        softmax_output: bool = True,
        preprocess_net_output_dim: Optional[int] = None,
    ) -> None:
        super().__init__()
        self.preprocess = preprocess_net
        self.output_dim = np.prod(action_shape)
        input_dim = getattr(preprocess_net, "output_dim",
                            preprocess_net_output_dim)
        self.last = MLP(input_dim, self.output_dim, hidden_sizes)
        self.softmax_output = softmax_output

    def forward(
        self,
        s: Union[np.ndarray, torch.Tensor],
        state: Optional[Any] = None,
        info: Dict[str, Any] = {},
    ) -> Tuple[torch.Tensor, Any]:
        r"""Mapping: s -> Q(s, \*)."""
        logits, h = self.preprocess(s, state)
        logits = self.last(logits)
        if self.softmax_output:
            logits = F.softmax(logits, dim=-1)
        return logits, h


class Critic(nn.Module):
    """Simple critic network. Will create an actor operated in discrete \
    action space with structure of preprocess_net ---> 1(q value).

    :param preprocess_net: a self-defined preprocess_net which output a
        flattened hidden state.
    :param hidden_sizes: a sequence of int for constructing the MLP after
        preprocess_net. Default to empty sequence (where the MLP now contains
        only a single linear layer).
    :param int last_size: the output dimension of Critic network. Default to 1.
    :param int preprocess_net_output_dim: the output dimension of
        preprocess_net.

    For advanced usage (how to customize the network), please refer to
    :ref:`build_the_network`.

    .. seealso::

        Please refer to :class:`~tianshou.utils.net.common.Net` as an instance
        of how preprocess_net is suggested to be defined.
    """

    def __init__(
        self,
        preprocess_net: nn.Module,
        hidden_sizes: Sequence[int] = (),
        last_size: int = 1,
        preprocess_net_output_dim: Optional[int] = None,
    ) -> None:
        super().__init__()
        self.preprocess = preprocess_net
        self.output_dim = last_size
        input_dim = getattr(preprocess_net, "output_dim",
                            preprocess_net_output_dim)
        self.last = MLP(input_dim, last_size, hidden_sizes)

    def forward(
        self, s: Union[np.ndarray, torch.Tensor], **kwargs: Any
    ) -> torch.Tensor:
        """Mapping: s -> V(s)."""
<<<<<<< HEAD
        logits, h = self.preprocess(s, state=kwargs.get("state", None))
        logits = self.last(logits)
        return logits


class DQN(nn.Module):
    """Reference: Human-level control through deep reinforcement learning.

    For advanced usage (how to customize the network), please refer to
    :ref:`build_the_network`.
    """

    def __init__(
        self,
        c: int,
        h: int,
        w: int,
        action_shape: Sequence[int],
        device: Union[str, int, torch.device] = "cpu",
        features_only: bool = False,
    ) -> None:
        super().__init__()
        self.device = device

        def conv2d_size_out(
            size: int, kernel_size: int = 5, stride: int = 2
        ) -> int:
            return (size - (kernel_size - 1) - 1) // stride + 1

        def conv2d_layers_size_out(
            size: int,
            kernel_size_1: int = 8,
            stride_1: int = 4,
            kernel_size_2: int = 4,
            stride_2: int = 2,
            kernel_size_3: int = 3,
            stride_3: int = 1,
        ) -> int:
            size = conv2d_size_out(size, kernel_size_1, stride_1)
            size = conv2d_size_out(size, kernel_size_2, stride_2)
            size = conv2d_size_out(size, kernel_size_3, stride_3)
            return size

        convw = conv2d_layers_size_out(w)
        convh = conv2d_layers_size_out(h)
        linear_input_size = convw * convh * 64

        layers = [
            nn.Conv2d(c, 32, kernel_size=8, stride=4),
            nn.ReLU(inplace=True),
            nn.Conv2d(32, 64, kernel_size=4, stride=2),
            nn.ReLU(inplace=True),
            nn.Conv2d(64, 64, kernel_size=3, stride=1),
            nn.ReLU(inplace=True),
            nn.Flatten()
        ]
        if not features_only:
            layers += [
                nn.Linear(linear_input_size, 512),
                nn.ReLU(inplace=True),
                nn.Linear(512, np.prod(action_shape)),
            ]
        self.net = nn.Sequential(*layers)

    def forward(
        self,
        x: Union[np.ndarray, torch.Tensor],
        state: Optional[Any] = None,
        info: Dict[str, Any] = {},
    ) -> Tuple[torch.Tensor, Any]:
        r"""Mapping: x -> Q(x, \*)."""
        if not isinstance(x, torch.Tensor):
            x = to_torch(x, device=self.device, dtype=torch.float32)
        return self.net(x), state


class C51(DQN):
    """Reference: A distributional perspective on reinforcement learning.

    For advanced usage (how to customize the network), please refer to
    :ref:`build_the_network`.
    """

    def __init__(
        self,
        c: int,
        h: int,
        w: int,
        action_shape: Sequence[int],
        num_atoms: int = 51,
        device: Union[str, int, torch.device] = "cpu",
    ) -> None:
        super().__init__(c, h, w, [np.prod(action_shape) * num_atoms], device)
        self.action_shape = action_shape
        self.num_atoms = num_atoms

    def forward(
        self,
        x: Union[np.ndarray, torch.Tensor],
        state: Optional[Any] = None,
        info: Dict[str, Any] = {},
    ) -> Tuple[torch.Tensor, Any]:
        r"""Mapping: x -> Z(x, \*)."""
        x, state = super().forward(x)
        x = x.view(-1, self.num_atoms).softmax(dim=-1)
        x = x.view(-1, np.prod(self.action_shape), self.num_atoms)
        return x, state
=======
        logits, _ = self.preprocess(s, state=kwargs.get("state", None))
        return self.last(logits)
>>>>>>> a633a6a0
<|MERGE_RESOLUTION|>--- conflicted
+++ resolved
@@ -103,115 +103,5 @@
         self, s: Union[np.ndarray, torch.Tensor], **kwargs: Any
     ) -> torch.Tensor:
         """Mapping: s -> V(s)."""
-<<<<<<< HEAD
-        logits, h = self.preprocess(s, state=kwargs.get("state", None))
-        logits = self.last(logits)
-        return logits
-
-
-class DQN(nn.Module):
-    """Reference: Human-level control through deep reinforcement learning.
-
-    For advanced usage (how to customize the network), please refer to
-    :ref:`build_the_network`.
-    """
-
-    def __init__(
-        self,
-        c: int,
-        h: int,
-        w: int,
-        action_shape: Sequence[int],
-        device: Union[str, int, torch.device] = "cpu",
-        features_only: bool = False,
-    ) -> None:
-        super().__init__()
-        self.device = device
-
-        def conv2d_size_out(
-            size: int, kernel_size: int = 5, stride: int = 2
-        ) -> int:
-            return (size - (kernel_size - 1) - 1) // stride + 1
-
-        def conv2d_layers_size_out(
-            size: int,
-            kernel_size_1: int = 8,
-            stride_1: int = 4,
-            kernel_size_2: int = 4,
-            stride_2: int = 2,
-            kernel_size_3: int = 3,
-            stride_3: int = 1,
-        ) -> int:
-            size = conv2d_size_out(size, kernel_size_1, stride_1)
-            size = conv2d_size_out(size, kernel_size_2, stride_2)
-            size = conv2d_size_out(size, kernel_size_3, stride_3)
-            return size
-
-        convw = conv2d_layers_size_out(w)
-        convh = conv2d_layers_size_out(h)
-        linear_input_size = convw * convh * 64
-
-        layers = [
-            nn.Conv2d(c, 32, kernel_size=8, stride=4),
-            nn.ReLU(inplace=True),
-            nn.Conv2d(32, 64, kernel_size=4, stride=2),
-            nn.ReLU(inplace=True),
-            nn.Conv2d(64, 64, kernel_size=3, stride=1),
-            nn.ReLU(inplace=True),
-            nn.Flatten()
-        ]
-        if not features_only:
-            layers += [
-                nn.Linear(linear_input_size, 512),
-                nn.ReLU(inplace=True),
-                nn.Linear(512, np.prod(action_shape)),
-            ]
-        self.net = nn.Sequential(*layers)
-
-    def forward(
-        self,
-        x: Union[np.ndarray, torch.Tensor],
-        state: Optional[Any] = None,
-        info: Dict[str, Any] = {},
-    ) -> Tuple[torch.Tensor, Any]:
-        r"""Mapping: x -> Q(x, \*)."""
-        if not isinstance(x, torch.Tensor):
-            x = to_torch(x, device=self.device, dtype=torch.float32)
-        return self.net(x), state
-
-
-class C51(DQN):
-    """Reference: A distributional perspective on reinforcement learning.
-
-    For advanced usage (how to customize the network), please refer to
-    :ref:`build_the_network`.
-    """
-
-    def __init__(
-        self,
-        c: int,
-        h: int,
-        w: int,
-        action_shape: Sequence[int],
-        num_atoms: int = 51,
-        device: Union[str, int, torch.device] = "cpu",
-    ) -> None:
-        super().__init__(c, h, w, [np.prod(action_shape) * num_atoms], device)
-        self.action_shape = action_shape
-        self.num_atoms = num_atoms
-
-    def forward(
-        self,
-        x: Union[np.ndarray, torch.Tensor],
-        state: Optional[Any] = None,
-        info: Dict[str, Any] = {},
-    ) -> Tuple[torch.Tensor, Any]:
-        r"""Mapping: x -> Z(x, \*)."""
-        x, state = super().forward(x)
-        x = x.view(-1, self.num_atoms).softmax(dim=-1)
-        x = x.view(-1, np.prod(self.action_shape), self.num_atoms)
-        return x, state
-=======
         logits, _ = self.preprocess(s, state=kwargs.get("state", None))
-        return self.last(logits)
->>>>>>> a633a6a0
+        return self.last(logits)