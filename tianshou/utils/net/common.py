import numpy as np
import torch
from torch import nn

from tianshou.data import to_torch


class Net(nn.Module):
    """Simple MLP backbone. For advanced usage (how to customize the network),
    please refer to :ref:`build_the_network`.

    :param bool concat: whether the input shape is concatenated by state_shape
        and action_shape. If it is True, ``action_shape`` is not the output
        shape, but affects the input shape; defaults to False.
    :param bool dueling: whether to use dueling network to calculate Q values
        (for Dueling DQN), defaults to False.
    """
    def __init__(self, layer_num, state_shape, action_shape=0, device='cpu',
                 softmax=False, concat=False, hidden_layer_size=128,
<<<<<<< HEAD
                 dualing=None, layernorm=False):
=======
                 dueling=False, layer_norm=False):
>>>>>>> 35d2bf4e
        super().__init__()
        self.device = device
        self.dualing = dualing
        self.layernorm = layernorm
        input_size = np.prod(state_shape)
        if concat:
            input_size += np.prod(action_shape)

        self.model = [
            nn.Linear(input_size, hidden_layer_size)]
        if self.layernorm:
            self.model += [nn.LayerNorm(hidden_layer_size)]
        self.model += [nn.ReLU(inplace=True)]

        for i in range(layer_num):
            self.model += [nn.Linear(hidden_layer_size, hidden_layer_size)]
            if self.layernorm:
                self.model += [nn.LayerNorm(hidden_layer_size)]
            self.model += [nn.ReLU(inplace=True)]

        if self.dualing is None:
            if action_shape and not concat:
                self.model += [nn.Linear(hidden_layer_size,
                                         np.prod(action_shape))]
            if softmax:
                self.model += [nn.Softmax(dim=-1)]
            self.model = nn.Sequential(*self.model)
        else:
<<<<<<< HEAD
            self.model = nn.Sequential(*self.model)
            assert isinstance(self.dualing, tuple)
            q_layer_num = self.dualing[0]
            self.qvalue = []
            for i in range(q_layer_num):
                self.qvalue += [nn.Linear(hidden_layer_size,
                                          hidden_layer_size)]
                if self.layernorm:
                    self.qvalue += [nn.LayerNorm(hidden_layer_size)]
                self.qvalue += [nn.ReLU(inplace=True)]
            if action_shape and not concat:
                self.qvalue += [nn.Linear(hidden_layer_size,
                                          np.prod(action_shape))]
            if softmax:
                self.qvalue += [nn.Softmax(dim=-1)]
            self.qvalue = nn.Sequential(*self.qvalue)

            s_layer_num = self.dualing[1]
            self.svalue = []
            for i in range(s_layer_num):
                self.svalue += [nn.Linear(hidden_layer_size,
                                          hidden_layer_size)]
                if self.layernorm:
                    self.svalue += [nn.LayerNorm(hidden_layer_size)]
                self.svalue += [nn.ReLU(inplace=True)]
            if action_shape and not concat:
                self.svalue += [nn.Linear(hidden_layer_size, 1)]
            self.svalue = nn.Sequential(*self.svalue)

    def forward(self, s, state=None, info={}):
        """s -> flatten -> logits"""
        s = to_torch(s, device=self.device, dtype=torch.float32)
        s = s.reshape(s.size(0), -1)
        if self.dualing is not None:
            logits = self.model(s)
            qvalue = self.qvalue(logits)
            advantage = qvalue - qvalue.mean(dim=1).reshape(-1, 1)
            svalue = self.svalue(logits)
            return advantage + svalue, state
        else:
            logits = self.model(s)
        return logits, state
=======
            logits = self.model(s)
            value = self.qvalue(logits)
        return value, state
>>>>>>> 35d2bf4e


class Recurrent(nn.Module):
    """Simple Recurrent network based on LSTM. For advanced usage (how to
    customize the network), please refer to :ref:`build_the_network`.
    """
    def __init__(self, layer_num, state_shape, action_shape,
                 device='cpu', hidden_layer_size=128):
        super().__init__()
        self.state_shape = state_shape
        self.action_shape = action_shape
        self.device = device
        self.nn = nn.LSTM(input_size=hidden_layer_size,
                          hidden_size=hidden_layer_size,
                          num_layers=layer_num, batch_first=True)
        self.fc1 = nn.Linear(np.prod(state_shape), hidden_layer_size)
        self.fc2 = nn.Linear(hidden_layer_size, np.prod(action_shape))

    def forward(self, s, state=None, info={}):
        """In the evaluation mode, s should be with shape ``[bsz, dim]``; in
        the training mode, s should be with shape ``[bsz, len, dim]``. See the
        code and comment for more detail.
        """
        s = to_torch(s, device=self.device, dtype=torch.float32)
        # s [bsz, len, dim] (training) or [bsz, dim] (evaluation)
        # In short, the tensor's shape in training phase is longer than which
        # in evaluation phase.
        if len(s.shape) == 2:
            s = s.unsqueeze(-2)
        s = self.fc1(s)
        self.nn.flatten_parameters()
        if state is None:
            s, (h, c) = self.nn(s)
        else:
            # we store the stack data in [bsz, len, ...] format
            # but pytorch rnn needs [len, bsz, ...]
            s, (h, c) = self.nn(s, (state['h'].transpose(0, 1).contiguous(),
                                    state['c'].transpose(0, 1).contiguous()))
        s = self.fc2(s[:, -1])
        # please ensure the first dim is batch size: [bsz, len, ...]
        return s, {'h': h.transpose(0, 1).detach(),
                   'c': c.transpose(0, 1).detach()}<|MERGE_RESOLUTION|>--- conflicted
+++ resolved
@@ -17,11 +17,7 @@
     """
     def __init__(self, layer_num, state_shape, action_shape=0, device='cpu',
                  softmax=False, concat=False, hidden_layer_size=128,
-<<<<<<< HEAD
                  dualing=None, layernorm=False):
-=======
-                 dueling=False, layer_norm=False):
->>>>>>> 35d2bf4e
         super().__init__()
         self.device = device
         self.dualing = dualing
@@ -50,7 +46,6 @@
                 self.model += [nn.Softmax(dim=-1)]
             self.model = nn.Sequential(*self.model)
         else:
-<<<<<<< HEAD
             self.model = nn.Sequential(*self.model)
             assert isinstance(self.dualing, tuple)
             q_layer_num = self.dualing[0]
@@ -93,11 +88,6 @@
         else:
             logits = self.model(s)
         return logits, state
-=======
-            logits = self.model(s)
-            value = self.qvalue(logits)
-        return value, state
->>>>>>> 35d2bf4e
 
 
 class Recurrent(nn.Module):
