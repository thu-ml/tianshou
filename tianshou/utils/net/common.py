--- conflicted
+++ resolved
@@ -328,7 +328,43 @@
         return self.net(obs=obs.cuda(), *args, **kwargs)
 
 
-<<<<<<< HEAD
+class EnsembleLinear(nn.Module):
+    """Linear Layer of Ensemble network.
+
+    :param int ensemble_size: Number of subnets in the ensemble.
+    :param int inp_feature: dimension of the input vector.
+    :param int out_feature: dimension of the output vector.
+    :param bool bias: whether to include an additive bias, default to be True.
+    """
+
+    def __init__(
+        self,
+        ensemble_size: int,
+        in_feature: int,
+        out_feature: int,
+        bias: bool = True,
+    ) -> None:
+        super().__init__()
+
+        # To be consistent with PyTorch default initializer
+        k = np.sqrt(1. / in_feature)
+        weight_data = torch.rand((ensemble_size, in_feature, out_feature)) * 2 * k - k
+        self.weight = nn.Parameter(weight_data, requires_grad=True)
+
+        self.bias: Union[nn.Parameter, None]
+        if bias:
+            bias_data = torch.rand((ensemble_size, 1, out_feature)) * 2 * k - k
+            self.bias = nn.Parameter(bias_data, requires_grad=True)
+        else:
+            self.bias = None
+
+    def forward(self, x: torch.Tensor) -> torch.Tensor:
+        x = torch.matmul(x, self.weight)
+        if self.bias is not None:
+            x = x + self.bias
+        return x
+
+
 class BranchingNet(nn.Module):
     """Branching dual Q network.
     
@@ -356,20 +392,10 @@
         to "cpu".
     :param bool softmax: whether to apply a softmax layer over the last layer's
         output.
-=======
-class EnsembleLinear(nn.Module):
-    """Linear Layer of Ensemble network.
-
-    :param int ensemble_size: Number of subnets in the ensemble.
-    :param int inp_feature: dimension of the input vector.
-    :param int out_feature: dimension of the output vector.
-    :param bool bias: whether to include an additive bias, default to be True.
->>>>>>> bf8f63ff
     """
 
     def __init__(
         self,
-<<<<<<< HEAD
         state_shape: Union[int, Sequence[int]],
         action_shape: Union[int, Sequence[int]] = 0,
         action_per_branch: int = 2,
@@ -427,30 +453,4 @@
         action_scores = torch.stack(action_out, 1)
         action_scores = action_scores - torch.mean(action_scores, 2, keepdim=True)
         logits = value_out + action_scores
-        return logits, state
-=======
-        ensemble_size: int,
-        in_feature: int,
-        out_feature: int,
-        bias: bool = True,
-    ) -> None:
-        super().__init__()
-
-        # To be consistent with PyTorch default initializer
-        k = np.sqrt(1. / in_feature)
-        weight_data = torch.rand((ensemble_size, in_feature, out_feature)) * 2 * k - k
-        self.weight = nn.Parameter(weight_data, requires_grad=True)
-
-        self.bias: Union[nn.Parameter, None]
-        if bias:
-            bias_data = torch.rand((ensemble_size, 1, out_feature)) * 2 * k - k
-            self.bias = nn.Parameter(bias_data, requires_grad=True)
-        else:
-            self.bias = None
-
-    def forward(self, x: torch.Tensor) -> torch.Tensor:
-        x = torch.matmul(x, self.weight)
-        if self.bias is not None:
-            x = x + self.bias
-        return x
->>>>>>> bf8f63ff
+        return logits, state