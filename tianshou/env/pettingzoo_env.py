from abc import ABC
from typing import Any, Dict, List, Optional, Tuple

import gym.spaces
from pettingzoo.utils.env import AECEnv
from pettingzoo.utils.wrappers import BaseWrapper


class PettingZooEnv(AECEnv, ABC):
    """The interface for petting zoo environments.

    Multi-agent environments must be wrapped as
    :class:`~tianshou.env.PettingZooEnv`. Here is the usage:
    ::

        env = PettingZooEnv(...)
        # obs is a dict containing obs, agent_id, and mask
        obs = env.reset()
        action = policy(obs)
        obs, rew, done, info = env.step(action)
        env.close()

    The available action's mask is set to True, otherwise it is set to False.
    Further usage can be found at :ref:`marl_example`.
    """

    def __init__(self, env: BaseWrapper):
        super().__init__()
        self.env = env
        # agent idx list
        self.agents = self.env.possible_agents
        self.agent_idx = {}
        for i, agent_id in enumerate(self.agents):
            self.agent_idx[agent_id] = i

        self.rewards = [0] * len(self.agents)

        # Get first observation space, assuming all agents have equal space
        self.observation_space: Any = self.env.observation_space(self.agents[0])

        # Get first action space, assuming all agents have equal space
        self.action_space: Any = self.env.action_space(self.agents[0])

        assert all(self.env.observation_space(agent) == self.observation_space
                   for agent in self.agents), \
            "Observation spaces for all agents must be identical. Perhaps " \
            "SuperSuit's pad_observations wrapper can help (useage: " \
            "`supersuit.aec_wrappers.pad_observations(env)`"

        assert all(self.env.action_space(agent) == self.action_space
                   for agent in self.agents), \
            "Action spaces for all agents must be identical. Perhaps " \
            "SuperSuit's pad_action_space wrapper can help (useage: " \
            "`supersuit.aec_wrappers.pad_action_space(env)`"

        self.reset()

<<<<<<< HEAD
    def reset(self, seed: Optional[int] = None) -> dict:
        if seed is not None:
            self.env.seed(seed)
        self.env.reset()
=======
    def reset(self, *args: Any, **kwargs: Any) -> dict:
        self.env.reset(*args, **kwargs)
>>>>>>> bf8f63ff
        observation = self.env.observe(self.env.agent_selection)
        if isinstance(observation, dict) and 'action_mask' in observation:
            return {
                'agent_id': self.env.agent_selection,
                'obs': observation['observation'],
                'mask':
                [True if obm == 1 else False for obm in observation['action_mask']]
            }
        else:
            if isinstance(self.action_space, gym.spaces.Discrete):
                return {
                    'agent_id': self.env.agent_selection,
                    'obs': observation,
                    'mask': [True] * self.env.action_space(self.env.agent_selection).n
                }
            else:
                return {'agent_id': self.env.agent_selection, 'obs': observation}

    def step(self, action: Any) -> Tuple[Dict, List[int], bool, Dict]:
        self.env.step(action)
        observation, rew, done, info = self.env.last()
        if isinstance(observation, dict) and 'action_mask' in observation:
            obs = {
                'agent_id': self.env.agent_selection,
                'obs': observation['observation'],
                'mask':
                [True if obm == 1 else False for obm in observation['action_mask']]
            }
        else:
            if isinstance(self.action_space, gym.spaces.Discrete):
                obs = {
                    'agent_id': self.env.agent_selection,
                    'obs': observation,
                    'mask': [True] * self.env.action_space(self.env.agent_selection).n
                }
            else:
                obs = {'agent_id': self.env.agent_selection, 'obs': observation}

        for agent_id, reward in self.env.rewards.items():
            self.rewards[self.agent_idx[agent_id]] = reward
        return obs, self.rewards, done, info

    def close(self) -> None:
        self.env.close()

    def seed(self, seed: Any = None) -> None:
        try:
            self.env.seed(seed)
        except NotImplementedError:
            self.env.reset(seed=seed)

    def render(self, mode: str = "human") -> Any:
        return self.env.render(mode)<|MERGE_RESOLUTION|>--- conflicted
+++ resolved
@@ -55,15 +55,10 @@
 
         self.reset()
 
-<<<<<<< HEAD
     def reset(self, seed: Optional[int] = None) -> dict:
         if seed is not None:
             self.env.seed(seed)
         self.env.reset()
-=======
-    def reset(self, *args: Any, **kwargs: Any) -> dict:
-        self.env.reset(*args, **kwargs)
->>>>>>> bf8f63ff
         observation = self.env.observe(self.env.agent_selection)
         if isinstance(observation, dict) and 'action_mask' in observation:
             return {
