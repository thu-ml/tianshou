--- conflicted
+++ resolved
@@ -8,11 +8,8 @@
 from tianshou.policy.modelfree.ppo import PPOPolicy
 from tianshou.policy.modelfree.td3 import TD3Policy
 from tianshou.policy.modelfree.sac import SACPolicy
-<<<<<<< HEAD
+from tianshou.policy.modelfree.discrete_sac import DiscreteSACPolicy
 from tianshou.policy.modelbase.psrl import PSRLPolicy
-=======
-from tianshou.policy.modelfree.discrete_sac import DiscreteSACPolicy
->>>>>>> a6ee9796
 from tianshou.policy.multiagent.mapolicy import MultiAgentPolicyManager
 
 
@@ -27,10 +24,7 @@
     "PPOPolicy",
     "TD3Policy",
     "SACPolicy",
-<<<<<<< HEAD
+    "DiscreteSACPolicy",
     "PSRLPolicy",
-=======
-    "DiscreteSACPolicy",
->>>>>>> a6ee9796
     "MultiAgentPolicyManager",
 ]