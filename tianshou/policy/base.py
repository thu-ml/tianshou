import gym
import torch
import numpy as np
from torch import nn
from numba import njit
from abc import ABC, abstractmethod
from typing import Any, List, Union, Mapping, Optional, Callable

from tianshou.data import Batch, ReplayBuffer, to_torch_as, to_numpy


class BasePolicy(ABC, nn.Module):
    """The base class for any RL policy.

    Tianshou aims to modularizing RL algorithms. It comes into several classes
    of policies in Tianshou. All of the policy classes must inherit
    :class:`~tianshou.policy.BasePolicy`.

    A policy class typically has four parts:

    * :meth:`~tianshou.policy.BasePolicy.__init__`: initialize the policy, \
        including coping the target network and so on;
    * :meth:`~tianshou.policy.BasePolicy.forward`: compute action with given \
        observation;
    * :meth:`~tianshou.policy.BasePolicy.process_fn`: pre-process data from \
        the replay buffer (this function can interact with replay buffer);
    * :meth:`~tianshou.policy.BasePolicy.learn`: update policy with a given \
        batch of data.

    Most of the policy needs a neural network to predict the action and an
    optimizer to optimize the policy. The rules of self-defined networks are:

    1. Input: observation "obs" (may be a ``numpy.ndarray``, a \
    ``torch.Tensor``, a dict or any others), hidden state "state" (for RNN \
    usage), and other information "info" provided by the environment.
    2. Output: some "logits", the next hidden state "state", and the \
    intermediate result during policy forwarding procedure "policy". The \
    "logits" could be a tuple instead of a ``torch.Tensor``. It depends on how\
    the policy process the network output. For example, in PPO, the return of \
    the network might be ``(mu, sigma), state`` for Gaussian policy. The \
    "policy" can be a Batch of torch.Tensor or other things, which will be \
    stored in the replay buffer, and can be accessed in the policy update \
    process (e.g. in "policy.learn()", the "batch.policy" is what you need).

    Since :class:`~tianshou.policy.BasePolicy` inherits ``torch.nn.Module``,
    you can use :class:`~tianshou.policy.BasePolicy` almost the same as
    ``torch.nn.Module``, for instance, loading and saving the model:
    ::

        torch.save(policy.state_dict(), "policy.pth")
        policy.load_state_dict(torch.load("policy.pth"))
    """

    def __init__(
        self,
        observation_space: gym.Space = None,
        action_space: gym.Space = None
    ) -> None:
        super().__init__()
        self.observation_space = observation_space
        self.action_space = action_space
        self.agent_id = 0
        self.updating = False
        self._compile()

    def set_agent_id(self, agent_id: int) -> None:
        """Set self.agent_id = agent_id, for MARL."""
        self.agent_id = agent_id

    def exploration_noise(
        self, act: Union[np.ndarray, Batch], batch: Batch
    ) -> Union[np.ndarray, Batch]:
        """Modify the action from policy.forward with exploration noise.

        :param act: a data batch or numpy.ndarray which is the action taken by
            policy.forward.
        :param batch: the input batch for policy.forward, kept for advanced usage.

        :return: action in the same form of input "act" but with added exploration
            noise.
        """
        return act

    @abstractmethod
    def forward(
        self,
        batch: Batch,
        state: Optional[Union[dict, Batch, np.ndarray]] = None,
        **kwargs: Any,
    ) -> Batch:
        """Compute action over the given batch data.

        :return: A :class:`~tianshou.data.Batch` which MUST have the following keys:

            * ``act`` an numpy.ndarray or a torch.Tensor, the action over \
                given batch data.
            * ``state`` a dict, an numpy.ndarray or a torch.Tensor, the \
                internal state of the policy, ``None`` as default.

        Other keys are user-defined. It depends on the algorithm. For example,
        ::

            # some code
            return Batch(logits=..., act=..., state=None, dist=...)

        The keyword ``policy`` is reserved and the corresponding data will be
        stored into the replay buffer. For instance,
        ::

            # some code
            return Batch(..., policy=Batch(log_prob=dist.log_prob(act)))
            # and in the sampled data batch, you can directly use
            # batch.policy.log_prob to get your data.
        """
        pass

    def process_fn(
        self, batch: Batch, buffer: ReplayBuffer, indice: np.ndarray
    ) -> Batch:
        """Pre-process the data from the provided replay buffer.

        Used in :meth:`update`. Check out :ref:`process_fn` for more information.
        """
        return batch

    @abstractmethod
    def learn(
        self, batch: Batch, **kwargs: Any
    ) -> Mapping[str, Union[float, List[float]]]:
        """Update policy with a given batch of data.

        :return: A dict which includes loss and its corresponding label.

        .. note::

            In order to distinguish the collecting state, updating state and
            testing state, you can check the policy state by ``self.training``
            and ``self.updating``. Please refer to :ref:`policy_state` for more
            detailed explanation.

        .. warning::

            If you use ``torch.distributions.Normal`` and
            ``torch.distributions.Categorical`` to calculate the log_prob,
            please be careful about the shape: Categorical distribution gives
            "[batch_size]" shape while Normal distribution gives "[batch_size,
            1]" shape. The auto-broadcasting of numerical operation with torch
            tensors will amplify this error.
        """
        pass

    def post_process_fn(
        self, batch: Batch, buffer: ReplayBuffer, indice: np.ndarray
    ) -> None:
        """Post-process the data from the provided replay buffer.

        Typical usage is to update the sampling weight in prioritized
        experience replay. Used in :meth:`update`.
        """
        if hasattr(buffer, "update_weight") and hasattr(batch, "weight"):
            buffer.update_weight(indice, batch.weight)

    def update(
        self, sample_size: int, buffer: Optional[ReplayBuffer], **kwargs: Any
    ) -> Mapping[str, Union[float, List[float]]]:
        """Update the policy network and replay buffer.

        It includes 3 function steps: process_fn, learn, and post_process_fn.
        In addition, this function will change the value of ``self.updating``:
        it will be False before this function and will be True when executing
        :meth:`update`. Please refer to :ref:`policy_state` for more detailed
        explanation.

        :param int sample_size: 0 means it will extract all the data from the
            buffer, otherwise it will sample a batch with given sample_size.
        :param ReplayBuffer buffer: the corresponding replay buffer.
        """
        if buffer is None:
            return {}
        batch, indice = buffer.sample(sample_size)
        self.updating = True
        batch = self.process_fn(batch, buffer, indice)
        result = self.learn(batch, **kwargs)
        self.post_process_fn(batch, buffer, indice)
        self.updating = False
        return result

    @staticmethod
    def value_mask(buffer: ReplayBuffer, indice: np.ndarray) -> np.ndarray:
        """Value mask determines whether the obs_next of buffer[indice] is valid.

        For instance, usually "obs_next" after "done" flag is considered to be invalid,
        and its q/advantage value can provide meaningless (even misleading)
        information, and should be set to 0 by hand. But if "done" flag is generated
        because timelimit of game length (info["TimeLimit.truncated"] is set to True in
        gym's settings), "obs_next" will instead be valid. Value mask is typically used
        for assisting in calculating the correct q/advantage value.

        :param ReplayBuffer buffer: the corresponding replay buffer.
        :param numpy.ndarray indice: indices of replay buffer whose "obs_next" will be
            judged.

        :return: A bool type numpy.ndarray in the same shape with indice. "True" means
            "obs_next" of that buffer[indice] is valid.
        """
        return ~buffer.done[indice].astype(np.bool)

    @staticmethod
    def compute_episodic_return(
        batch: Batch,
        buffer: ReplayBuffer,
        indice: np.ndarray,
        v_s_: Optional[Union[np.ndarray, torch.Tensor]] = None,
        gamma: float = 0.99,
        gae_lambda: float = 0.95,
        rew_norm: bool = False,
    ) -> Batch:
        """Compute returns over given batch.

        Use Implementation of Generalized Advantage Estimator (arXiv:1506.02438)
        to calculate q function/reward to go of given batch.

<<<<<<< HEAD
        :param batch: a data batch which contains several episodes of data in
            sequential order. Mind that the end of each finished episode of batch
            should be marked by done flag, unfinished (or collecting) episodes will be
            recongized by buffer.last_index.
        :type batch: :class:`~tianshou.data.Batch`
        :param numpy.ndarray indice: tell batch's location in buffer, batch is
=======
        :param Batch batch: a data batch which contains several episodes of data
            in sequential order. Mind that the end of each finished episode of batch
            should be marked by done flag, unfinished (or collecting) episodes will be
            recongized by buffer.unfinished_index().
        :param np.ndarray indice: tell batch's location in buffer, batch is
>>>>>>> 70360736
            equal to buffer[indice].
        :param np.ndarray v_s_: the value function of all next states :math:`V(s')`.
        :param float gamma: the discount factor, should be in [0, 1]. Default to 0.99.
        :param float gae_lambda: the parameter for Generalized Advantage Estimation,
            should be in [0, 1]. Default to 0.95.
        :param bool rew_norm: normalize the reward to Normal(0, 1). Default to False.

        :return: a Batch. The result will be stored in batch.returns as a numpy
            array with shape (bsz, ).
        """
        rew = batch.rew
        if v_s_ is None:
            assert np.isclose(gae_lambda, 1.0)
            v_s_ = np.zeros_like(rew)
        else:
            v_s_ = to_numpy(v_s_.flatten()) * BasePolicy.value_mask(buffer, indice)

        end_flag = batch.done.copy()
        end_flag[np.isin(indice, buffer.last_index)] = True
        returns = _episodic_return(v_s_, rew, end_flag, gamma, gae_lambda)
        if rew_norm and not np.isclose(returns.std(), 0.0, 1e-2):
            returns = (returns - returns.mean()) / returns.std()
        batch.returns = returns
        return batch

    @staticmethod
    def compute_nstep_return(
        batch: Batch,
        buffer: ReplayBuffer,
        indice: np.ndarray,
        target_q_fn: Callable[[ReplayBuffer, np.ndarray], torch.Tensor],
        gamma: float = 0.99,
        n_step: int = 1,
        rew_norm: bool = False,
    ) -> Batch:
        r"""Compute n-step return for Q-learning targets.

        .. math::
            G_t = \sum_{i = t}^{t + n - 1} \gamma^{i - t}(1 - d_i)r_i +
            \gamma^n (1 - d_{t + n}) Q_{\mathrm{target}}(s_{t + n})

        where :math:`\gamma` is the discount factor, :math:`\gamma \in [0, 1]`,
        :math:`d_t` is the done flag of step :math:`t`.

        :param Batch batch: a data batch, which is equal to buffer[indice].
        :param ReplayBuffer buffer: the data buffer.
        :param function target_q_fn: a function which compute target Q value
            of "obs_next" given data buffer and wanted indices.
        :param float gamma: the discount factor, should be in [0, 1]. Default to 0.99.
        :param int n_step: the number of estimation step, should be an int greater
            than 0. Default to 1.
        :param bool rew_norm: normalize the reward to Normal(0, 1), Default to False.

        :return: a Batch. The result will be stored in batch.returns as a
            torch.Tensor with the same shape as target_q_fn's return tensor.
        """
        rew = buffer.rew
        bsz = len(indice)
        if rew_norm:  # TODO: remove it or fix this bug
            bfr = rew[:min(len(buffer), 1000)]  # avoid large buffer
            mean, std = bfr.mean(), bfr.std()
            if np.isclose(std, 0, 1e-2):
                mean, std = 0.0, 1.0
        else:
            mean, std = 0.0, 1.0
        indices = [indice]
        for _ in range(n_step - 1):
            indices.append(buffer.next(indices[-1]))
        indices = np.stack(indices)
        # terminal indicates buffer indexes nstep after 'indice',
        # and are truncated at the end of each episode
        terminal = indices[-1]
        with torch.no_grad():
            target_q_torch = target_q_fn(buffer, terminal)  # (bsz, ?)
        target_q = to_numpy(target_q_torch.reshape(bsz, -1))
        target_q = target_q * BasePolicy.value_mask(buffer, terminal).reshape(-1, 1)
        end_flag = buffer.done.copy()
        end_flag[buffer.last_index] = True
        target_q = _nstep_return(rew, end_flag, target_q,
                                 indices, gamma, n_step, mean, std)

        batch.returns = to_torch_as(target_q, target_q_torch)
        if hasattr(batch, "weight"):  # prio buffer update
            batch.weight = to_torch_as(batch.weight, target_q_torch)
        return batch

    def _compile(self) -> None:
        f64 = np.array([0, 1], dtype=np.float64)
        f32 = np.array([0, 1], dtype=np.float32)
        b = np.array([False, True], dtype=np.bool_)
        i64 = np.array([[0, 1]], dtype=np.int64)
        _gae_return(f64, f64, f64, b, 0.1, 0.1)
        _gae_return(f32, f32, f64, b, 0.1, 0.1)
        _episodic_return(f64, f64, b, 0.1, 0.1)
        _episodic_return(f32, f64, b, 0.1, 0.1)
        _nstep_return(f64, b, f32.reshape(-1, 1), i64, 0.1, 1, 0.0, 1.0)


@njit
def _gae_return(
    v_s: np.ndarray,
    v_s_: np.ndarray,
    rew: np.ndarray,
    end_flag: np.ndarray,
    gamma: float,
    gae_lambda: float,
) -> np.ndarray:
    returns = np.zeros(rew.shape)
    delta = rew + v_s_ * gamma - v_s
    m = (1.0 - end_flag) * (gamma * gae_lambda)
    gae = 0.0
    for i in range(len(rew) - 1, -1, -1):
        gae = delta[i] + m[i] * gae
        returns[i] = gae
    return returns


@njit
def _episodic_return(
    v_s_: np.ndarray,
    rew: np.ndarray,
    end_flag: np.ndarray,
    gamma: float,
    gae_lambda: float,
) -> np.ndarray:
    """Numba speedup: 4.1s -> 0.057s."""
    v_s = np.roll(v_s_, 1)
    return _gae_return(v_s, v_s_, rew, end_flag, gamma, gae_lambda) + v_s


@njit
def _nstep_return(
    rew: np.ndarray,
    end_flag: np.ndarray,
    target_q: np.ndarray,
    indices: np.ndarray,
    gamma: float,
    n_step: int,
    mean: float,
    std: float,
) -> np.ndarray:
    gamma_buffer = np.ones(n_step + 1)
    for i in range(1, n_step + 1):
        gamma_buffer[i] = gamma_buffer[i - 1] * gamma
    target_shape = target_q.shape
    bsz = target_shape[0]
    # change target_q to 2d array
    target_q = target_q.reshape(bsz, -1)
    returns = np.zeros(target_q.shape)
    gammas = np.full(indices[0].shape, n_step)
    for n in range(n_step - 1, -1, -1):
        now = indices[n]
        gammas[end_flag[now] > 0] = n
        returns[end_flag[now] > 0] = 0.0
        returns = (rew[now].reshape(bsz, 1) - mean) / std + gamma * returns
    target_q = target_q * gamma_buffer[gammas].reshape(bsz, 1) + returns
    return target_q.reshape(target_shape)<|MERGE_RESOLUTION|>--- conflicted
+++ resolved
@@ -220,20 +220,12 @@
         Use Implementation of Generalized Advantage Estimator (arXiv:1506.02438)
         to calculate q function/reward to go of given batch.
 
-<<<<<<< HEAD
         :param batch: a data batch which contains several episodes of data in
             sequential order. Mind that the end of each finished episode of batch
             should be marked by done flag, unfinished (or collecting) episodes will be
-            recongized by buffer.last_index.
+            recongized by buffer.last_index.   # TODO to be discussed
         :type batch: :class:`~tianshou.data.Batch`
         :param numpy.ndarray indice: tell batch's location in buffer, batch is
-=======
-        :param Batch batch: a data batch which contains several episodes of data
-            in sequential order. Mind that the end of each finished episode of batch
-            should be marked by done flag, unfinished (or collecting) episodes will be
-            recongized by buffer.unfinished_index().
-        :param np.ndarray indice: tell batch's location in buffer, batch is
->>>>>>> 70360736
             equal to buffer[indice].
         :param np.ndarray v_s_: the value function of all next states :math:`V(s')`.
         :param float gamma: the discount factor, should be in [0, 1]. Default to 0.99.
