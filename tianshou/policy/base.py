--- conflicted
+++ resolved
@@ -128,15 +128,9 @@
         and thus can be viewed as a part of env (a black box action transformation).
 
         Action mapping includes 2 standard procedures: bounding and scaling. Bounding
-<<<<<<< HEAD
-        expects original action range is (-inf, inf) and maps them to [-1, 1], while
-        scaling expects original action range is (-1, 1) and maps them to
-        [action_space.low, action_space.high]. Bounding is applied first.
-=======
         procedure expects original action range is (-inf, inf) and maps it to [-1, 1],
         while scaling procedure expects original action range is (-1, 1) and maps it
         to [action_space.low, action_space.high]. Bounding procedure is applied first.
->>>>>>> f08d389d
 
         :param act: a data batch or numpy.ndarray which is the action taken by
             policy.forward.
