--- conflicted
+++ resolved
@@ -192,11 +192,7 @@
             mean, std = 0, 1
         returns = np.zeros_like(indice)
         gammas = np.zeros_like(indice) + n_step
-<<<<<<< HEAD
-        done, rew, buf_len = buffer.done, rew, len(buffer)
-=======
         done, buf_len = buffer.done, len(buffer)
->>>>>>> fa542f81
         for n in range(n_step - 1, -1, -1):
             now = (indice + n) % buf_len
             gammas[done[now] > 0] = n
