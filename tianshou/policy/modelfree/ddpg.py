import warnings
from copy import deepcopy
<<<<<<< HEAD
from dataclasses import dataclass
from typing import Any, Literal, Self
=======
from typing import Any, Literal, Self, cast
>>>>>>> f134bc20

import gymnasium as gym
import numpy as np
import torch

from tianshou.data import Batch, ReplayBuffer, BaseStats
from tianshou.data.batch import BatchProtocol
from tianshou.data.types import (
    ActStateBatchProtocol,
    BatchWithReturnsProtocol,
    ObsBatchProtocol,
    RolloutBatchProtocol,
)
from tianshou.exploration import BaseNoise, GaussianNoise
from tianshou.policy import BasePolicy
from tianshou.policy.base import TLearningRateScheduler


class DDPGPolicy(BasePolicy):
    """Implementation of Deep Deterministic Policy Gradient. arXiv:1509.02971.

    :param actor: The actor network following the rules in
        :class:`~tianshou.policy.BasePolicy`. (s -> model_output)
    :param actor_optim: The optimizer for actor network.
    :param critic: The critic network. (s, a -> Q(s, a))
    :param critic_optim: The optimizer for critic network.
    :param action_space: Env's action space.
    :param tau: Param for soft update of the target network.
    :param gamma: Discount factor, in [0, 1].
    :param exploration_noise: The exploration noise, added to the action. Defaults
        to ``GaussianNoise(sigma=0.1)``.
    :param estimation_step: The number of steps to look ahead.
    :param observation_space: Env's observation space.
    :param action_scaling: if True, scale the action from [-1, 1] to the range
        of action_space. Only used if the action_space is continuous.
    :param action_bound_method: method to bound action to range [-1, 1].
        Only used if the action_space is continuous.
    :param lr_scheduler: if not None, will be called in `policy.update()`.

    .. seealso::

        Please refer to :class:`~tianshou.policy.BasePolicy` for more detailed
        explanation.
    """

    @dataclass(kw_only=True)
    class LossStats(BaseStats):
        """A data structure for storing loss statistics of the DDPG learn step."""

        actor_loss: float
        critic_loss: float

    def __init__(
        self,
        *,
        actor: torch.nn.Module,
        actor_optim: torch.optim.Optimizer,
        critic: torch.nn.Module,
        critic_optim: torch.optim.Optimizer,
        action_space: gym.Space,
        tau: float = 0.005,
        gamma: float = 0.99,
        exploration_noise: BaseNoise | Literal["default"] | None = "default",
        estimation_step: int = 1,
        observation_space: gym.Space | None = None,
        action_scaling: bool = True,
        # tanh not supported, see assert below
        action_bound_method: Literal["clip"] | None = "clip",
        lr_scheduler: TLearningRateScheduler | None = None,
    ) -> None:
        assert 0.0 <= tau <= 1.0, f"tau should be in [0, 1] but got: {tau}"
        assert 0.0 <= gamma <= 1.0, f"gamma should be in [0, 1] but got: {gamma}"
        assert action_bound_method != "tanh", (  # type: ignore[comparison-overlap]
            "tanh mapping is not supported"
            "in policies where action is used as input of critic , because"
            "raw action in range (-inf, inf) will cause instability in training"
        )
        super().__init__(
            action_space=action_space,
            observation_space=observation_space,
            action_scaling=action_scaling,
            action_bound_method=action_bound_method,
            lr_scheduler=lr_scheduler,
        )
        if action_scaling and not np.isclose(actor.max_action, 1.0):  # type: ignore
            warnings.warn(
                "action_scaling and action_bound_method are only intended to deal"
                "with unbounded model action space, but find actor model bound"
                f"action space with max_action={actor.max_action}."
                "Consider using unbounded=True option of the actor model,"
                "or set action_scaling to False and action_bound_method to None.",
            )
        self.actor = actor
        self.actor_old = deepcopy(actor)
        self.actor_old.eval()
        self.actor_optim = actor_optim
        self.critic = critic
        self.critic_old = deepcopy(critic)
        self.critic_old.eval()
        self.critic_optim = critic_optim
        self.tau = tau
        self.gamma = gamma
        if exploration_noise == "default":
            exploration_noise = GaussianNoise(sigma=0.1)
        # TODO: IMPORTANT - can't call this "exploration_noise" because confusingly,
        #  there is already a method called exploration_noise() in the base class
        #  Now this method doesn't apply any noise and is also not overridden. See TODO there
        self._exploration_noise = exploration_noise
        # it is only a little difference to use GaussianNoise
        # self.noise = OUNoise()
        self.estimation_step = estimation_step

    def set_exp_noise(self, noise: BaseNoise | None) -> None:
        """Set the exploration noise."""
        self._exploration_noise = noise

    def train(self, mode: bool = True) -> Self:
        """Set the module in training mode, except for the target network."""
        self.training = mode
        self.actor.train(mode)
        self.critic.train(mode)
        return self

    def sync_weight(self) -> None:
        """Soft-update the weight for the target network."""
        self.soft_update(self.actor_old, self.actor, self.tau)
        self.soft_update(self.critic_old, self.critic, self.tau)

    def _target_q(self, buffer: ReplayBuffer, indices: np.ndarray) -> torch.Tensor:
        obs_next_batch = Batch(
            obs=buffer[indices].obs_next,
            info=[None] * len(indices),
        )  # obs_next: s_{t+n}
        return self.critic_old(obs_next_batch.obs, self(obs_next_batch, model="actor_old").act)

    def process_fn(
        self,
        batch: RolloutBatchProtocol,
        buffer: ReplayBuffer,
        indices: np.ndarray,
    ) -> RolloutBatchProtocol | BatchWithReturnsProtocol:
        return self.compute_nstep_return(
            batch=batch,
            buffer=buffer,
            indices=indices,
            target_q_fn=self._target_q,
            gamma=self.gamma,
            n_step=self.estimation_step,
        )

    def forward(
        self,
        batch: ObsBatchProtocol,
        state: dict | BatchProtocol | np.ndarray | None = None,
        model: Literal["actor", "actor_old"] = "actor",
        **kwargs: Any,
    ) -> ActStateBatchProtocol:
        """Compute action over the given batch data.

        :return: A :class:`~tianshou.data.Batch` which has 2 keys:

            * ``act`` the action.
            * ``state`` the hidden state.

        .. seealso::

            Please refer to :meth:`~tianshou.policy.BasePolicy.forward` for
            more detailed explanation.
        """
        model = getattr(self, model)
        actions, hidden = model(batch.obs, state=state, info=batch.info)
        return cast(ActStateBatchProtocol, Batch(act=actions, state=hidden))

    @staticmethod
    def _mse_optimizer(
        batch: RolloutBatchProtocol,
        critic: torch.nn.Module,
        optimizer: torch.optim.Optimizer,
    ) -> tuple[torch.Tensor, torch.Tensor]:
        """A simple wrapper script for updating critic network."""
        weight = getattr(batch, "weight", 1.0)
        current_q = critic(batch.obs, batch.act).flatten()
        target_q = batch.returns.flatten()
        td = current_q - target_q
        # critic_loss = F.mse_loss(current_q1, target_q)
        critic_loss = (td.pow(2) * weight).mean()
        optimizer.zero_grad()
        critic_loss.backward()
        optimizer.step()
        return td, critic_loss

    def learn(self, batch: RolloutBatchProtocol, *args: Any, **kwargs: Any) -> LossStats:
        # critic
        td, critic_loss = self._mse_optimizer(batch, self.critic, self.critic_optim)
        batch.weight = td  # prio-buffer
        # actor
        actor_loss = -self.critic(batch.obs, self(batch).act).mean()
        self.actor_optim.zero_grad()
        actor_loss.backward()
        self.actor_optim.step()
        self.sync_weight()

        loss_stat = self.LossStats(actor_loss=actor_loss.item(), critic_loss=critic_loss.item())

        return loss_stat

    def exploration_noise(
        self,
        act: np.ndarray | BatchProtocol,
        batch: RolloutBatchProtocol,
    ) -> np.ndarray | BatchProtocol:
        if self._exploration_noise is None:
            return act
        if isinstance(act, np.ndarray):
            return act + self._exploration_noise(act.shape)
        warnings.warn("Cannot add exploration noise to non-numpy_array action.")
        return act<|MERGE_RESOLUTION|>--- conflicted
+++ resolved
@@ -1,11 +1,7 @@
 import warnings
 from copy import deepcopy
-<<<<<<< HEAD
 from dataclasses import dataclass
-from typing import Any, Literal, Self
-=======
 from typing import Any, Literal, Self, cast
->>>>>>> f134bc20
 
 import gymnasium as gym
 import numpy as np
