from copy import deepcopy
from dataclasses import dataclass
from typing import Any, Literal, Self

import gymnasium as gym
import numpy as np
import torch

<<<<<<< HEAD
from tianshou.data import ReplayBuffer, BaseStats
=======
from tianshou.data import Batch, ReplayBuffer
>>>>>>> f134bc20
from tianshou.data.types import RolloutBatchProtocol
from tianshou.exploration import BaseNoise
from tianshou.policy import DDPGPolicy
from tianshou.policy.base import TLearningRateScheduler
from tianshou.utils.optim import clone_optimizer


class TD3Policy(DDPGPolicy):
    """Implementation of TD3, arXiv:1802.09477.

    :param actor: the actor network following the rules in
        :class:`~tianshou.policy.BasePolicy`. (s -> logits)
    :param actor_optim: the optimizer for actor network.
    :param critic: the first critic network. (s, a -> Q(s, a))
    :param critic_optim: the optimizer for the first critic network.
    :param action_space: Env's action space. Should be gym.spaces.Box.
    :param critic2: the second critic network. (s, a -> Q(s, a)).
        If None, use the same network as critic (via deepcopy).
    :param critic2_optim: the optimizer for the second critic network.
        If None, clone critic_optim to use for critic2.parameters().
    :param tau: param for soft update of the target network.
    :param gamma: discount factor, in [0, 1].
    :param exploration_noise: add noise to action for exploration.
        This is useful when solving "hard exploration" problems.
        "default" is equivalent to GaussianNoise(sigma=0.1).
    :param policy_noise: the noise used in updating policy network.
    :param update_actor_freq: the update frequency of actor network.
    :param noise_clip: the clipping range used in updating policy network.
    :param observation_space: Env's observation space.
    :param action_scaling: if True, scale the action from [-1, 1] to the range
        of action_space. Only used if the action_space is continuous.
    :param action_bound_method: method to bound action to range [-1, 1].
        Only used if the action_space is continuous.
    :param lr_scheduler: a learning rate scheduler that adjusts the learning rate
        in optimizer in each policy.update()

    .. seealso::

        Please refer to :class:`~tianshou.policy.BasePolicy` for more detailed
        explanation.
    """

    @dataclass(kw_only=True)
    class LossStats(BaseStats):
        """A data structure for storing loss statistics of the TD3 learn step."""

        actor_loss: float
        critic1_loss: float
        critic2_loss: float

    def __init__(
        self,
        *,
        actor: torch.nn.Module,
        actor_optim: torch.optim.Optimizer,
        critic: torch.nn.Module,
        critic_optim: torch.optim.Optimizer,
        action_space: gym.Space,
        critic2: torch.nn.Module | None = None,
        critic2_optim: torch.optim.Optimizer | None = None,
        tau: float = 0.005,
        gamma: float = 0.99,
        exploration_noise: BaseNoise | Literal["default"] | None = "default",
        policy_noise: float = 0.2,
        update_actor_freq: int = 2,
        noise_clip: float = 0.5,
        estimation_step: int = 1,
        observation_space: gym.Space | None = None,
        action_scaling: bool = True,
        action_bound_method: Literal["clip"] | None = "clip",
        lr_scheduler: TLearningRateScheduler | None = None,
    ) -> None:
        # TODO: reduce duplication with SAC.
        #  Some intermediate class, like TwoCriticPolicy?
        super().__init__(
            actor=actor,
            actor_optim=actor_optim,
            critic=critic,
            critic_optim=critic_optim,
            action_space=action_space,
            tau=tau,
            gamma=gamma,
            exploration_noise=exploration_noise,
            estimation_step=estimation_step,
            action_scaling=action_scaling,
            action_bound_method=action_bound_method,
            observation_space=observation_space,
            lr_scheduler=lr_scheduler,
        )
        if critic2 and not critic2_optim:
            raise ValueError("critic2_optim must be provided if critic2 is provided")
        critic2 = critic2 or deepcopy(critic)
        critic2_optim = critic2_optim or clone_optimizer(critic_optim, critic2.parameters())
        self.critic2, self.critic2_old = critic2, deepcopy(critic2)
        self.critic2_old.eval()
        self.critic2_optim = critic2_optim

        self.policy_noise = policy_noise
        self.update_actor_freq = update_actor_freq
        self.noise_clip = noise_clip
        self._cnt = 0
        self._last = 0

    def train(self, mode: bool = True) -> Self:
        self.training = mode
        self.actor.train(mode)
        self.critic.train(mode)
        self.critic2.train(mode)
        return self

    def sync_weight(self) -> None:
        self.soft_update(self.critic_old, self.critic, self.tau)
        self.soft_update(self.critic2_old, self.critic2, self.tau)
        self.soft_update(self.actor_old, self.actor, self.tau)

    def _target_q(self, buffer: ReplayBuffer, indices: np.ndarray) -> torch.Tensor:
        obs_next_batch = Batch(
            obs=buffer[indices].obs_next,
            info=[None] * len(indices),
        )  # obs_next: s_{t+n}
        act_ = self(obs_next_batch, model="actor_old").act
        noise = torch.randn(size=act_.shape, device=act_.device) * self.policy_noise
        if self.noise_clip > 0.0:
            noise = noise.clamp(-self.noise_clip, self.noise_clip)
        act_ += noise
        return torch.min(
            self.critic_old(obs_next_batch.obs, act_),
            self.critic2_old(obs_next_batch.obs, act_),
        )

    def learn(self, batch: RolloutBatchProtocol, *args: Any, **kwargs: Any) -> LossStats:
        # critic 1&2
        td1, critic1_loss = self._mse_optimizer(batch, self.critic, self.critic_optim)
        td2, critic2_loss = self._mse_optimizer(batch, self.critic2, self.critic2_optim)
        batch.weight = (td1 + td2) / 2.0  # prio-buffer

        # actor
        if self._cnt % self.update_actor_freq == 0:
            actor_loss = -self.critic(batch.obs, self(batch, eps=0.0).act).mean()
            self.actor_optim.zero_grad()
            actor_loss.backward()
            self._last = actor_loss.item()
            self.actor_optim.step()
            self.sync_weight()
        self._cnt += 1

        loss_stat = self.LossStats(actor_loss=self._last,
                                   critic1_loss=critic1_loss.item(),
                                   critic2_loss=critic2_loss.item())

        return loss_stat<|MERGE_RESOLUTION|>--- conflicted
+++ resolved
@@ -6,11 +6,7 @@
 import numpy as np
 import torch
 
-<<<<<<< HEAD
-from tianshou.data import ReplayBuffer, BaseStats
-=======
-from tianshou.data import Batch, ReplayBuffer
->>>>>>> f134bc20
+from tianshou.data import Batch, ReplayBuffer, BaseStats
 from tianshou.data.types import RolloutBatchProtocol
 from tianshou.exploration import BaseNoise
 from tianshou.policy import DDPGPolicy
