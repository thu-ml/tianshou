--- conflicted
+++ resolved
@@ -5,13 +5,9 @@
 from typing import Dict, Tuple, Union, Optional
 
 from tianshou.policy import DDPGPolicy
-<<<<<<< HEAD
-from tianshou.policy.utils import DiagGaussian
-=======
 from tianshou.policy.dist import DiagGaussian
 from tianshou.data import Batch, to_torch_as, ReplayBuffer
 from tianshou.exploration import BaseNoise
->>>>>>> bd9c3c7f
 
 
 class SACPolicy(DDPGPolicy):
@@ -120,15 +116,10 @@
         x = dist.rsample()
         y = torch.tanh(x)
         act = y * self._action_scale + self._action_bias
-<<<<<<< HEAD
-        log_prob = dist.log_prob(x) - torch.log(
-            self._action_scale * (1 - y.pow(2)) + self.__eps)
-=======
         y = self._action_scale * (1 - y.pow(2)) + self.__eps
         log_prob = dist.log_prob(x) - torch.log(y).sum(-1, keepdim=True)
         if self._noise is not None and self.training and explorating:
             act += to_torch_as(self._noise(act.shape), act)
->>>>>>> bd9c3c7f
         act = act.clamp(self._range[0], self._range[1])
         return Batch(
             logits=logits, act=act, state=h, dist=dist, log_prob=log_prob)
