import time
import tqdm

from tianshou.utils import tqdm_config, MovAvg
from tianshou.trainer import test_episode, gather_info


def onpolicy_trainer(policy, train_collector, test_collector, max_epoch,
                     step_per_epoch, collect_per_step, repeat_per_collect,
                     episode_per_test, batch_size,
                     train_fn=None, test_fn=None, stop_fn=None,
                     writer=None, verbose=True, task=''):
    global_step = 0
    best_epoch, best_reward = -1, -1
    stat = {}
    start_time = time.time()
    for epoch in range(1, 1 + max_epoch):
        # train
        policy.train()
        if train_fn:
            train_fn(epoch)
        with tqdm.tqdm(
                total=step_per_epoch, desc=f'Epoch #{epoch}',
                **tqdm_config) as t:
            while t.n < t.total:
                result = train_collector.collect(n_episode=collect_per_step)
                data = {}
                if stop_fn and stop_fn(result['rew']):
                    test_result = test_episode(
                        policy, test_collector, test_fn,
                        epoch, episode_per_test)
                    if stop_fn and stop_fn(test_result['rew']):
                        for k in result.keys():
                            data[k] = f'{result[k]:.2f}'
                        t.set_postfix(**data)
                        return gather_info(
                            start_time, train_collector, test_collector,
                            test_result['rew'])
                    else:
                        policy.train()
                        if train_fn:
                            train_fn(epoch)
                losses = policy.learn(
                    train_collector.sample(0), batch_size, repeat_per_collect)
                train_collector.reset_buffer()
                step = 1
                for k in losses.keys():
                    if isinstance(losses[k], list):
                        step = max(step, len(losses[k]))
                global_step += step
                for k in result.keys():
                    data[k] = f'{result[k]:.2f}'
                    if writer:
                        writer.add_scalar(
<<<<<<< HEAD
                            k + '_' + task, result[k], global_step=global_step)
=======
                            k + '_' + task if task else k,
                            result[k], global_step=global_step)
>>>>>>> c42990c7
                for k in losses.keys():
                    if stat.get(k) is None:
                        stat[k] = MovAvg()
                    stat[k].add(losses[k])
                    data[k] = f'{stat[k].get():.6f}'
                    if writer and global_step:
                        writer.add_scalar(
<<<<<<< HEAD
                            k + '_' + task, stat[k].get(), global_step=global_step)
=======
                            k + '_' + task if task else k,
                            stat[k].get(), global_step=global_step)
>>>>>>> c42990c7
                t.update(step)
                t.set_postfix(**data)
            if t.n <= t.total:
                t.update()
        # test
        result = test_episode(
            policy, test_collector, test_fn, epoch, episode_per_test)
        if best_epoch == -1 or best_reward < result['rew']:
            best_reward = result['rew']
            best_epoch = epoch
        if verbose:
            print(f'Epoch #{epoch}: test_reward: {result["rew"]:.6f}, '
                  f'best_reward: {best_reward:.6f} in #{best_epoch}')
        if stop_fn and stop_fn(best_reward):
            break
    return gather_info(
        start_time, train_collector, test_collector, best_reward)<|MERGE_RESOLUTION|>--- conflicted
+++ resolved
@@ -52,12 +52,8 @@
                     data[k] = f'{result[k]:.2f}'
                     if writer:
                         writer.add_scalar(
-<<<<<<< HEAD
-                            k + '_' + task, result[k], global_step=global_step)
-=======
                             k + '_' + task if task else k,
                             result[k], global_step=global_step)
->>>>>>> c42990c7
                 for k in losses.keys():
                     if stat.get(k) is None:
                         stat[k] = MovAvg()
@@ -65,12 +61,8 @@
                     data[k] = f'{stat[k].get():.6f}'
                     if writer and global_step:
                         writer.add_scalar(
-<<<<<<< HEAD
-                            k + '_' + task, stat[k].get(), global_step=global_step)
-=======
                             k + '_' + task if task else k,
                             stat[k].get(), global_step=global_step)
->>>>>>> c42990c7
                 t.update(step)
                 t.set_postfix(**data)
             if t.n <= t.total:
