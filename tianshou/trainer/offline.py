--- conflicted
+++ resolved
@@ -27,11 +27,7 @@
     reward_metric: Optional[Callable[[np.ndarray], np.ndarray]] = None,
     logger: BaseLogger = LazyLogger(),
     verbose: bool = True,
-<<<<<<< HEAD
-    test_in_train: bool = True,
-=======
     disable_test: bool = False,
->>>>>>> 1e8ad473
 ) -> Dict[str, Union[float, str]]:
     """A wrapper for offline trainer procedure.
 
@@ -70,11 +66,7 @@
     :param BaseLogger logger: A logger that logs statistics during updating/testing.
         Default to a logger that doesn't log anything.
     :param bool verbose: whether to print the information. Default to True.
-<<<<<<< HEAD
-    :param bool test_in_train: whether to test in the training phase. Default to True.
-=======
     :param bool disable_test: whether to run tests at all. Default to False.
->>>>>>> 1e8ad473
 
     :return: See :func:`~tianshou.trainer.gather_info`.
     """
@@ -86,11 +78,7 @@
     test_collector.reset_stat()
     best_reward, best_reward_std = 0, 0
 
-<<<<<<< HEAD
-    if test_in_train:
-=======
     if not disable_test:
->>>>>>> 1e8ad473
         test_result = test_episode(
             policy, test_collector, test_fn, start_epoch, episode_per_test, logger,
             gradient_step, reward_metric
@@ -114,11 +102,7 @@
                 logger.log_update_data(losses, gradient_step)
                 t.set_postfix(**data)
         # test
-<<<<<<< HEAD
-        if test_in_train:
-=======
         if not disable_test:
->>>>>>> 1e8ad473
             test_result = test_episode(
                 policy, test_collector, test_fn, epoch, episode_per_test, logger,
                 gradient_step, reward_metric
@@ -129,11 +113,7 @@
                 if save_fn:
                     save_fn(policy)
         logger.save_data(epoch, 0, gradient_step, save_checkpoint_fn)
-<<<<<<< HEAD
-        if verbose and test_in_train:
-=======
         if verbose and not disable_test:
->>>>>>> 1e8ad473
             print(
                 f"Epoch #{epoch}: test_reward: {rew:.6f} ± {rew_std:.6f}, best_rew"
                 f"ard: {best_reward:.6f} ± {best_reward_std:.6f} in #{best_epoch}"
