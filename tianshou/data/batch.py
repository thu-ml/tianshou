import torch
import pprint
import warnings
import numpy as np
from copy import deepcopy
from numbers import Number
from typing import Any, List, Tuple, Union, Iterator, Optional

# Disable pickle warning related to torch, since it has been removed
# on torch master branch. See Pull Request #39003 for details:
# https://github.com/pytorch/pytorch/pull/39003
warnings.filterwarnings(
    "ignore", message="pickle support for Storage will be removed in 1.5.")


def _is_batch_set(data: Any) -> bool:
    # Batch set is a list/tuple of dict/Batch objects,
    # or 1-D np.ndarray with np.object type,
    # where each element is a dict/Batch object
    if isinstance(data, (list, tuple)):
        if len(data) > 0 and all(isinstance(e, (dict, Batch)) for e in data):
            return True
    elif isinstance(data, np.ndarray) and data.dtype == np.object:
        # ``for e in data`` will just unpack the first dimension,
        # but data.tolist() will flatten ndarray of objects
        # so do not use data.tolist()
        if all(isinstance(e, (dict, Batch)) for e in data):
            return True
    return False


def _create_value(inst: Any, size: int, stack=True) -> Union[
        'Batch', np.ndarray, torch.Tensor]:
    """
    :param bool stack: whether to stack or to concatenate. E.g. if inst has
        shape of (3, 5), size = 10, stack=True returns an np.ndarry with shape
        of (10, 3, 5), otherwise (10, 5)
    """
    has_shape = isinstance(inst, (np.ndarray, torch.Tensor))
    is_scalar = \
        isinstance(inst, Number) or \
        issubclass(inst.__class__, np.generic) or \
        (has_shape and not inst.shape)
    if not stack and is_scalar:
        # here we do not consider scalar types, following the
        # behavior of numpy which does not support concatenation
        # of zero-dimensional arrays (scalars)
<<<<<<< HEAD
        raise TypeError(f"cannot cat {inst} with which is scalar")
=======
        raise TypeError(f"cannot concatenate with {inst} which is scalar")
>>>>>>> f8ad6df2
    if has_shape:
        shape = (size, *inst.shape) if stack else (size, *inst.shape[1:])
    if isinstance(inst, np.ndarray):
        if issubclass(inst.dtype.type, (np.bool_, np.number)):
            target_type = inst.dtype.type
        else:
            target_type = np.object
        return np.full(shape,
                       fill_value=None if target_type == np.object else 0,
                       dtype=target_type)
    elif isinstance(inst, torch.Tensor):
        return torch.full(shape,
                          fill_value=0,
                          device=inst.device,
                          dtype=inst.dtype)
    elif isinstance(inst, (dict, Batch)):
        zero_batch = Batch()
        for key, val in inst.items():
            zero_batch.__dict__[key] = _create_value(val, size, stack=stack)
        return zero_batch
    elif is_scalar:
        return _create_value(np.asarray(inst), size, stack=stack)
    else:  # fall back to np.object
        return np.array([None for _ in range(size)])


def _assert_type_keys(keys):
    keys = list(keys)
    assert all(isinstance(e, str) for e in keys), \
        f"keys should all be string, but got {keys}"


class Batch:
    """Tianshou provides :class:`~tianshou.data.Batch` as the internal data
    structure to pass any kind of data to other methods, for example, a
    collector gives a :class:`~tianshou.data.Batch` to policy for learning.
    Here is the usage:
    ::

        >>> import numpy as np
        >>> from tianshou.data import Batch
        >>> data = Batch(a=4, b=[5, 5], c='2312312')
        >>> # the list will automatically be converted to numpy array
        >>> data.b
        array([5, 5])
        >>> data.b = np.array([3, 4, 5])
        >>> print(data)
        Batch(
            a: 4,
            b: array([3, 4, 5]),
            c: '2312312',
        )

    In short, you can define a :class:`Batch` with any key-value pair.

    For Numpy arrays, only data types with ``np.object``, bool, and number are
    supported. For strings or other data types, however, they can be held in
    ``np.object`` arrays.

    The current implementation of Tianshou typically use 7 reserved keys in
    :class:`~tianshou.data.Batch`:

    * ``obs`` the observation of step :math:`t` ;
    * ``act`` the action of step :math:`t` ;
    * ``rew`` the reward of step :math:`t` ;
    * ``done`` the done flag of step :math:`t` ;
    * ``obs_next`` the observation of step :math:`t+1` ;
    * ``info`` the info of step :math:`t` (in ``gym.Env``, the ``env.step()``\
    function returns 4 arguments, and the last one is ``info``);
    * ``policy`` the data computed by policy in step :math:`t`;

    For convenience, :class:`~tianshou.data.Batch` supports the mechanism of
    key reservation: one can specify a key without any value, which serves as
    a placeholder for the Batch object. For example, you know there will be a
    key named ``obs``, but do not know the value until the simulator runs. Then
    you can reserve the key ``obs``. This is done by setting the value to
    ``Batch()``.

    For a Batch object, we call it "incomplete" if: (i) it is ``Batch()``; (ii)
    it has reserved keys; (iii) any of its sub-Batch is incomplete. Otherwise,
    the Batch object is finalized.

    Key reservation mechanism is convenient, but also causes some problem in
    aggregation operators like ``stack`` or ``cat`` of Batch objects. We say
    that Batch objects are compatible for aggregation with three cases:

    1. finalized Batch objects are compatible if and only if their exists a \
    way to extend keys so that their structures are exactly the same.

    2. incomplete Batch objects and other finalized objects are compatible if \
    their exists a way to extend keys so that incomplete Batch objects can \
    have the same structure as finalized objects.

    3. incomplete Batch objects themselevs are compatible if their exists a \
    way to extend keys so that their structure can be the same.

    In a word, incomplete Batch objects have a set of possible structures
    in the future, but finalized Batch object only have a finalized structure.
    Batch objects are compatible if and only if they share at least one
    commonly possible structure by extending keys.

    :class:`~tianshou.data.Batch` object can be initialized by a wide variety
    of arguments, ranging from the key/value pairs or dictionary, to list and
    Numpy arrays of :class:`dict` or Batch instances where each element is
    considered as an individual sample and get stacked together:
    ::

        >>> data = Batch([{'a': {'b': [0.0, "info"]}}])
        >>> print(data[0])
        Batch(
            a: Batch(
                b: array([0.0, 'info'], dtype=object),
            ),
        )

    :class:`~tianshou.data.Batch` has the same API as a native Python
    :class:`dict`. In this regard, one can access stored data using string key,
    or iterate over stored data:
    ::

        >>> data = Batch(a=4, b=[5, 5])
        >>> print(data["a"])
        4
        >>> for key, value in data.items():
        >>>     print(f"{key}: {value}")
        a: 4
        b: [5, 5]


    :class:`~tianshou.data.Batch` also partially reproduces the Numpy API for
    arrays. It also supports the advanced slicing method, such as batch[:, i],
    if the index is valid. You can access or iterate over the individual
    samples, if any:
    ::

        >>> data = Batch(a=np.array([[0.0, 2.0], [1.0, 3.0]]), b=[[5, -5]])
        >>> print(data[0])
        Batch(
            a: array([0., 2.])
            b: array([ 5, -5]),
        )
        >>> for sample in data:
        >>>     print(sample.a)
        [0. 2.]

        >>> print(data.shape)
        [1, 2]
        >>> data[:, 1] += 1
        >>> print(data)
        Batch(
            a: array([[0., 3.],
                      [1., 4.]]),
            b: array([[ 5, -4]]),
        )

    Similarly, one can also perform simple algebra on it, and stack, split or
    concatenate multiple instances:
    ::

        >>> data_1 = Batch(a=np.array([0.0, 2.0]), b=5)
        >>> data_2 = Batch(a=np.array([1.0, 3.0]), b=-5)
        >>> data = Batch.stack((data_1, data_2))
        >>> print(data)
        Batch(
            b: array([ 5, -5]),
            a: array([[0., 2.],
                      [1., 3.]]),
        )
        >>> print(np.mean(data))
        Batch(
            b: 0.0,
            a: array([0.5, 2.5]),
        )
        >>> data_split = list(data.split(1, False))
        >>> print(list(data.split(1, False)))
        [Batch(
            b: array([5]),
            a: array([[0., 2.]]),
        ), Batch(
            b: array([-5]),
            a: array([[1., 3.]]),
        )]
        >>> data_cat = Batch.cat(data_split)
        >>> print(data_cat)
        Batch(
            b: array([ 5, -5]),
            a: array([[0., 2.],
                      [1., 3.]]),
        )

    Note that stacking of inconsistent data is also supported. In which case,
    ``None`` is added in list or :class:`np.ndarray` of objects, 0 otherwise.
    ::

        >>> data_1 = Batch(a=np.array([0.0, 2.0]))
        >>> data_2 = Batch(a=np.array([1.0, 3.0]), b='done')
        >>> data = Batch.stack((data_1, data_2))
        >>> print(data)
        Batch(
            a: array([[0., 2.],
                      [1., 3.]]),
            b: array([None, 'done'], dtype=object),
        )

    Method ``empty_`` sets elements to 0 or ``None`` for ``np.object``.
    ::

        >>> data.empty_()
        >>> print(data)
        Batch(
            a: array([[0., 0.],
                      [0., 0.]]),
            b: array([None, None], dtype=object),
        )
        >>> data = Batch(a=[False,  True], b={'c': [2., 'st'], 'd': [1., 0.]})
        >>> data[0] = Batch.empty(data[1])
        >>> data
        Batch(
            a: array([False,  True]),
            b: Batch(
                   c: array([None, 'st']),
                   d: array([0., 0.]),
               ),
        )

    :meth:`~tianshou.data.Batch.shape` and :meth:`~tianshou.data.Batch.__len__`
    methods are also provided to respectively get the shape and the length of
    a :class:`Batch` instance. It mimics the Numpy API for Numpy arrays, which
    means that getting the length of a scalar Batch raises an exception.
    ::

        >>> data = Batch(a=[5., 4.], b=np.zeros((2, 3, 4)))
        >>> data.shape
        [2]
        >>> len(data)
        2
        >>> data[0].shape
        []
        >>> len(data[0])
        TypeError: Object of type 'Batch' has no len()

    Convenience helpers are available to convert in-place the stored data into
    Numpy arrays or Torch tensors.

    Finally, note that :class:`~tianshou.data.Batch` is serializable and
    therefore Pickle compatible. This is especially important for distributed
    sampling.
    """

    def __init__(self,
                 batch_dict: Optional[Union[
                     dict, 'Batch', Tuple[Union[dict, 'Batch']],
                     List[Union[dict, 'Batch']], np.ndarray]] = None,
                 copy: bool = False,
                 **kwargs) -> None:
        if copy:
            batch_dict = deepcopy(batch_dict)
        if batch_dict is not None:
            if isinstance(batch_dict, (dict, Batch)):
                _assert_type_keys(batch_dict.keys())
                for k, v in batch_dict.items():
                    if isinstance(v, (list, tuple, np.ndarray)):
                        v_ = None
                        if not isinstance(v, np.ndarray) and \
                                all(isinstance(e, torch.Tensor) for e in v):
                            self.__dict__[k] = torch.stack(v)
                            continue
                        else:
                            v_ = np.asanyarray(v)
                        if v_.dtype != np.object:
                            v = v_  # normal data list, this is the main case
                            if not issubclass(v.dtype.type,
                                              (np.bool_, np.number)):
                                v = v.astype(np.object)
                        else:
                            if _is_batch_set(v):
                                v = Batch(v)  # list of dict / Batch
                            else:
                                # this is actually a data list with objects
                                v = v_
                        self.__dict__[k] = v
                    elif isinstance(v, dict):
                        self.__dict__[k] = Batch(v)
                    else:
                        self.__dict__[k] = v
            elif _is_batch_set(batch_dict):
                self.stack_(batch_dict)
        if len(kwargs) > 0:
            self.__init__(kwargs, copy=copy)

    def __setattr__(self, key: str, value: Any):
        """self.key = value"""
        if isinstance(value, list):
            if _is_batch_set(value):
                value = Batch(value)
            else:
                value = np.array(value)
                if not issubclass(value.dtype.type, (np.bool_, np.number)):
                    value = value.astype(np.object)
        elif isinstance(value, dict) or isinstance(value, np.ndarray) \
                and value.dtype == np.object and _is_batch_set(value):
            value = Batch(value)
        self.__dict__[key] = value

    def __getstate__(self):
        """Pickling interface. Only the actual data are serialized for both
        efficiency and simplicity.
        """
        state = {}
        for k, v in self.items():
            if isinstance(v, Batch):
                v = v.__getstate__()
            state[k] = v
        return state

    def __setstate__(self, state):
        """Unpickling interface. At this point, self is an empty Batch instance
        that has not been initialized, so it can safely be initialized by the
        pickle state.
        """
        self.__init__(**state)

    def __getitem__(self, index: Union[
            str, slice, int, np.integer, np.ndarray, List[int]]) -> 'Batch':
        """Return self[index]."""
        if isinstance(index, str):
            return self.__dict__[index]
        batch_items = self.items()
        if len(batch_items) > 0:
            b = Batch()
            for k, v in batch_items:
                if isinstance(v, Batch) and v.is_empty():
                    b.__dict__[k] = Batch()
                else:
                    b.__dict__[k] = v[index]
            return b
        else:
            raise IndexError("Cannot access item from empty Batch object.")

    def __setitem__(self, index: Union[
            str, slice, int, np.integer, np.ndarray, List[int]],
            value: Any) -> None:
        """Assign value to self[index]."""
        if isinstance(value, (list, tuple)):
            value = np.asanyarray(value)
        if isinstance(value, np.ndarray):
            if not issubclass(value.dtype.type, (np.bool_, np.number)):
                value = value.astype(np.object)
        if isinstance(index, str):
            self.__dict__[index] = value
            return
        if not isinstance(value, (dict, Batch)):
            if _is_batch_set(value):
                value = Batch(value)
            else:
                raise TypeError("Batch does not supported value type "
                                f"{type(value)} for item assignment.")
        if not set(value.keys()).issubset(self.__dict__.keys()):
            raise KeyError(
                "Creating keys is not supported by item assignment.")
        for key, val in self.items():
            try:
                self.__dict__[key][index] = value[key]
            except KeyError:
                if isinstance(val, Batch):
                    self.__dict__[key][index] = Batch()
                elif isinstance(val, torch.Tensor) or \
                        (isinstance(val, np.ndarray) and
                         issubclass(val.dtype.type, (np.bool_, np.number))):
                    self.__dict__[key][index] = 0
                else:
                    self.__dict__[key][index] = None

    def __iadd__(self, other: Union['Batch', Number, np.number]):
        """Algebraic addition with another :class:`~tianshou.data.Batch`
        instance in-place."""
        if isinstance(other, Batch):
            for (k, r), v in zip(self.__dict__.items(),
                                 other.__dict__.values()):
                # TODO are keys consistent?
                if isinstance(r, Batch) and r.is_empty():
                    continue
                else:
                    self.__dict__[k] += v
            return self
        elif isinstance(other, (Number, np.number)):
            for k, r in self.items():
                if isinstance(r, Batch) and r.is_empty():
                    continue
                else:
                    self.__dict__[k] += other
            return self
        else:
            raise TypeError("Only addition of Batch or number is supported.")

    def __add__(self, other: Union['Batch', Number, np.number]):
        """Algebraic addition with another :class:`~tianshou.data.Batch`
        instance out-of-place."""
        return deepcopy(self).__iadd__(other)

    def __imul__(self, val: Union[Number, np.number]):
        """Algebraic multiplication with a scalar value in-place."""
        assert isinstance(val, (Number, np.number)), \
            "Only multiplication by a number is supported."
        for k, r in self.__dict__.items():
            if isinstance(r, Batch) and r.is_empty():
                continue
            self.__dict__[k] *= val
        return self

    def __mul__(self, val: Union[Number, np.number]):
        """Algebraic multiplication with a scalar value out-of-place."""
        return deepcopy(self).__imul__(val)

    def __itruediv__(self, val: Union[Number, np.number]):
        """Algebraic division with a scalar value in-place."""
        assert isinstance(val, (Number, np.number)), \
            "Only division by a number is supported."
        for k, r in self.__dict__.items():
            if isinstance(r, Batch) and r.is_empty():
                continue
            self.__dict__[k] /= val
        return self

    def __truediv__(self, val: Union[Number, np.number]):
        """Algebraic division with a scalar value out-of-place."""
        return deepcopy(self).__itruediv__(val)

    def __repr__(self) -> str:
        """Return str(self)."""
        s = self.__class__.__name__ + '(\n'
        flag = False
        for k, v in self.items():
            rpl = '\n' + ' ' * (6 + len(k))
            obj = pprint.pformat(v).replace('\n', rpl)
            s += f'    {k}: {obj},\n'
            flag = True
        if flag:
            s += ')'
        else:
            s = self.__class__.__name__ + '()'
        return s

    def keys(self) -> List[str]:
        """Return self.keys()."""
        return self.__dict__.keys()

    def values(self) -> List[Any]:
        """Return self.values()."""
        return self.__dict__.values()

    def items(self) -> List[Tuple[str, Any]]:
        """Return self.items()."""
        return self.__dict__.items()

    def get(self, k: str, d: Optional[Any] = None) -> Union['Batch', Any]:
        """Return self[k] if k in self else d. d defaults to None."""
        return self.__dict__.get(k, d)

    def to_numpy(self) -> None:
        """Change all torch.Tensor to numpy.ndarray. This is an in-place
        operation.
        """
        for k, v in self.items():
            if isinstance(v, torch.Tensor):
                self.__dict__[k] = v.detach().cpu().numpy()
            elif isinstance(v, Batch):
                v.to_numpy()

    def to_torch(self, dtype: Optional[torch.dtype] = None,
                 device: Union[str, int, torch.device] = 'cpu') -> None:
        """Change all numpy.ndarray to torch.Tensor. This is an in-place
        operation.
        """
        if not isinstance(device, torch.device):
            device = torch.device(device)

        for k, v in self.items():
            if isinstance(v, (np.number, np.bool_, Number, np.ndarray)):
                if isinstance(v, (np.number, np.bool_, Number)):
                    v = np.asanyarray(v)
                v = torch.from_numpy(v).to(device)
                if dtype is not None:
                    v = v.type(dtype)
                self.__dict__[k] = v
            elif isinstance(v, torch.Tensor):
                if dtype is not None and v.dtype != dtype or \
                        v.device.type != device.type or \
                        device.index is not None and \
                        device.index != v.device.index:
                    if dtype is not None:
                        v = v.type(dtype)
                    self.__dict__[k] = v.to(device)
            elif isinstance(v, Batch):
                v.to_torch(dtype, device)

<<<<<<< HEAD
    def cat_(self,
             batches: Union['Batch', List[Union[dict, 'Batch']]]) -> None:
        """Concatenate a list of (or one) :class:`~tianshou.data.Batch` objects
        into current batch.
        """
        if isinstance(batches, Batch):
            batches = [batches]
        if len(batches) == 0:
            return
        batches = [x if isinstance(x, Batch) else Batch(x) for x in batches]
        if len(self.__dict__) > 0:
            batches = [self] + list(batches)
        # partial keys will be padded by zeros
        # with the shape of [len, rest_shape]
        lens = [len(x) for x in batches]
        sum_lens = [0]
        for x in lens:
            sum_lens.append(sum_lens[-1] + x)
        keys_map = list(map(lambda e: set(e.keys()), batches))
=======
    def __cat(self,
              batches: Union['Batch', List[Union[dict, 'Batch']]],
              lens: List[int]) -> None:
        """::

            >>> a = Batch(a=np.random.randn(3, 4))
            >>> x = Batch(a=a, b=np.random.randn(4, 4))
            >>> y = Batch(a=Batch(a=Batch()), b=np.random.randn(4, 4))

        If we want to concatenate x and y, we want to pad y.a.a with zeros.
        Without ``lens`` as a hint, when we concatenate x.a and y.a, we would
        not be able to know how to pad y.a. So ``Batch.cat_`` should compute
        the ``lens`` to give ``Batch.__cat`` a hint.
        ::

            >>> ans = Batch.cat([x, y])
            >>> # this is equivalent to the following line
            >>> ans = Batch(); ans.__cat([x, y], lens=[3, 4])
            >>> # this lens is equal to [len(a), len(b)]
        """
        # partial keys will be padded by zeros
        # with the shape of [len, rest_shape]
        sum_lens = [0]
        for x in lens:
            sum_lens.append(sum_lens[-1] + x)
        # collect non-empty keys
        keys_map = [
            set(k for k, v in batch.items()
                if not (isinstance(v, Batch) and v.is_empty()))
            for batch in batches]
>>>>>>> f8ad6df2
        keys_shared = set.intersection(*keys_map)
        values_shared = [[e[k] for e in batches] for k in keys_shared]
        _assert_type_keys(keys_shared)
        for k, v in zip(keys_shared, values_shared):
            if all(isinstance(e, (dict, Batch)) for e in v):
<<<<<<< HEAD
                self.__dict__[k] = Batch.cat(v)
            elif all(isinstance(e, torch.Tensor) for e in v):
                self.__dict__[k] = torch.cat(v)
            else:
=======
                batch_holder = Batch()
                batch_holder.__cat(v, lens=lens)
                self.__dict__[k] = batch_holder
            elif all(isinstance(e, torch.Tensor) for e in v):
                self.__dict__[k] = torch.cat(v)
            else:
                # cat Batch(a=np.zeros((3, 4))) and Batch(a=Batch(b=Batch()))
                # will fail here
>>>>>>> f8ad6df2
                v = np.concatenate(v)
                if not issubclass(v.dtype.type, (np.bool_, np.number)):
                    v = v.astype(np.object)
                self.__dict__[k] = v
<<<<<<< HEAD
        keys_partial = set.union(*keys_map) - keys_shared
        _assert_type_keys(keys_partial)
        for k in keys_partial:
            for i, e in enumerate(batches):
                val = e.get(k, None)
                if val is not None:
                    try:
                        self.__dict__[k][sum_lens[i]:sum_lens[i + 1]] = val
                    except KeyError:
                        self.__dict__[k] = \
                            _create_value(val, sum_lens[-1], stack=False)
                        self.__dict__[k][sum_lens[i]:sum_lens[i + 1]] = val
=======
        keys_total = set.union(*[set(b.keys()) for b in batches])
        keys_reserve_or_partial = set.difference(keys_total, keys_shared)
        _assert_type_keys(keys_reserve_or_partial)
        # keys that are reserved in all batches
        keys_reserve = set.difference(keys_total, set.union(*keys_map))
        # keys that occur only in some batches, but not all
        keys_partial = keys_reserve_or_partial.difference(keys_reserve)
        for k in keys_reserve:
            # reserved keys
            self.__dict__[k] = Batch()
        for k in keys_partial:
            for i, e in enumerate(batches):
                if k not in e.__dict__:
                    continue
                val = e.get(k)
                if isinstance(val, Batch) and val.is_empty():
                    continue
                try:
                    self.__dict__[k][sum_lens[i]:sum_lens[i + 1]] = val
                except KeyError:
                    self.__dict__[k] = \
                        _create_value(val, sum_lens[-1], stack=False)
                    self.__dict__[k][sum_lens[i]:sum_lens[i + 1]] = val

    def cat_(self,
             batches: Union['Batch', List[Union[dict, 'Batch']]]) -> None:
        """Concatenate a list of (or one) :class:`~tianshou.data.Batch` objects
        into current batch.
        """
        if isinstance(batches, Batch):
            batches = [batches]
        if len(batches) == 0:
            return
        batches = [x if isinstance(x, Batch) else Batch(x) for x in batches]

        # x.is_empty() means that x is Batch() and should be ignored
        batches = [x for x in batches if not x.is_empty()]
        try:
            # x.is_empty(recurse=True) here means x is a nested empty batch
            # like Batch(a=Batch), and we have to treat it as length zero and
            # keep it.
            lens = [0 if x.is_empty(recurse=True) else len(x)
                    for x in batches]
        except TypeError as e:
            e2 = ValueError(
                f'Batch.cat_ meets an exception. Maybe because there is '
                f'any scalar in {batches} but Batch.cat_ does not support'
                f'the concatenation of scalar.')
            raise Exception([e, e2])
        if not self.is_empty():
            batches = [self] + list(batches)
            lens = [0 if self.is_empty(recurse=True) else len(self)] + lens
        return self.__cat(batches, lens)
>>>>>>> f8ad6df2

    @staticmethod
    def cat(batches: List[Union[dict, 'Batch']]) -> 'Batch':
        """Concatenate a list of :class:`~tianshou.data.Batch` object into a
        single new batch. For keys that are not shared across all batches,
        batches that do not have these keys will be padded by zeros with
        appropriate shapes. E.g.
        ::

            >>> a = Batch(a=np.zeros([3, 4]), common=Batch(c=np.zeros([3, 5])))
            >>> b = Batch(b=np.zeros([4, 3]), common=Batch(c=np.zeros([4, 5])))
            >>> c = Batch.cat([a, b])
            >>> c.a.shape
            (7, 4)
            >>> c.b.shape
            (7, 3)
            >>> c.common.c.shape
            (7, 5)
        """
        batch = Batch()
        batch.cat_(batches)
        return batch

    def stack_(self,
               batches: List[Union[dict, 'Batch']],
               axis: int = 0) -> None:
        """Stack a list of :class:`~tianshou.data.Batch` object into current
        batch.
        """
        if len(batches) == 0:
            return
        batches = [x if isinstance(x, Batch) else Batch(x) for x in batches]
<<<<<<< HEAD
        if len(self.__dict__) > 0:
=======
        if not self.is_empty():
>>>>>>> f8ad6df2
            batches = [self] + list(batches)
        # collect non-empty keys
        keys_map = [
            set(k for k, v in batch.items()
                if not (isinstance(v, Batch) and v.is_empty()))
            for batch in batches]
        keys_shared = set.intersection(*keys_map)
        values_shared = [[e[k] for e in batches] for k in keys_shared]
        _assert_type_keys(keys_shared)
        for k, v in zip(keys_shared, values_shared):
            if all(isinstance(e, (dict, Batch)) for e in v):
                self.__dict__[k] = Batch.stack(v, axis)
            elif all(isinstance(e, torch.Tensor) for e in v):
                self.__dict__[k] = torch.stack(v, axis)
            else:
                v = np.stack(v, axis)
                if not issubclass(v.dtype.type, (np.bool_, np.number)):
                    v = v.astype(np.object)
                self.__dict__[k] = v
<<<<<<< HEAD
        keys_partial = set.difference(set.union(*keys_map), keys_shared)
=======
        # all the keys
        keys_total = set.union(*[set(b.keys()) for b in batches])
        # keys that are reserved in all batches
        keys_reserve = set.difference(keys_total, set.union(*keys_map))
        # keys that are either partial or reserved
        keys_reserve_or_partial = set.difference(keys_total, keys_shared)
        # keys that occur only in some batches, but not all
        keys_partial = keys_reserve_or_partial.difference(keys_reserve)
>>>>>>> f8ad6df2
        if keys_partial and axis != 0:
            raise ValueError(
                f"Stack of Batch with non-shared keys {keys_partial} "
                f"is only supported with axis=0, but got axis={axis}!")
<<<<<<< HEAD
        _assert_type_keys(keys_partial)
=======
        _assert_type_keys(keys_reserve_or_partial)
        for k in keys_reserve:
            # reserved keys
            self.__dict__[k] = Batch()
>>>>>>> f8ad6df2
        for k in keys_partial:
            for i, e in enumerate(batches):
                if k not in e.__dict__:
                    continue
                val = e.get(k)
                if isinstance(val, Batch) and val.is_empty():
                    continue
                try:
                    self.__dict__[k][i] = val
                except KeyError:
                    self.__dict__[k] = \
                        _create_value(val, len(batches))
                    self.__dict__[k][i] = val

    @staticmethod
    def stack(batches: List[Union[dict, 'Batch']], axis: int = 0) -> 'Batch':
        """Stack a list of :class:`~tianshou.data.Batch` object into a single
        new batch. For keys that are not shared across all batches,
        batches that do not have these keys will be padded by zeros. E.g.
        ::

            >>> a = Batch(a=np.zeros([4, 4]), common=Batch(c=np.zeros([4, 5])))
            >>> b = Batch(b=np.zeros([4, 6]), common=Batch(c=np.zeros([4, 5])))
            >>> c = Batch.stack([a, b])
            >>> c.a.shape
            (2, 4, 4)
            >>> c.b.shape
            (2, 4, 6)
            >>> c.common.c.shape
            (2, 4, 5)

        .. note::

            If there are keys that are not shared across all batches, ``stack``
            with ``axis != 0`` is undefined, and will cause an exception.
        """
        batch = Batch()
        batch.stack_(batches, axis)
        return batch

    def empty_(self, index: Union[
        str, slice, int, np.integer, np.ndarray, List[int]] = None
    ) -> 'Batch':
        """Return an empty a :class:`~tianshou.data.Batch` object with 0 or
        ``None`` filled. If ``index`` is specified, it will only reset the
        specific indexed-data.
        """
        for k, v in self.items():
            if v is None:
                continue
            if isinstance(v, Batch):
                self.__dict__[k].empty_(index=index)
            elif isinstance(v, torch.Tensor):
                self.__dict__[k][index] = 0
            elif isinstance(v, np.ndarray):
                if v.dtype == np.object:
                    self.__dict__[k][index] = None
                else:
                    self.__dict__[k][index] = 0
            else:  # scalar value
                warnings.warn('You are calling Batch.empty on a NumPy scalar, '
                              'which may cause undefined behaviors.')
                if isinstance(v, (np.number, np.bool_, Number)):
                    self.__dict__[k] = v.__class__(0)
                else:
                    self.__dict__[k] = None
        return self

    @staticmethod
    def empty(batch: 'Batch', index: Union[
        str, slice, int, np.integer, np.ndarray, List[int]] = None
    ) -> 'Batch':
        """Return an empty :class:`~tianshou.data.Batch` object with 0 or
        ``None`` filled, the shape is the same as the given
        :class:`~tianshou.data.Batch`.
        """
        return deepcopy(batch).empty_(index)

    def update(self, batch: Optional[Union[dict, 'Batch']] = None,
               **kwargs) -> None:
        """Update this batch from another dict/Batch."""
        if batch is None:
            self.update(kwargs)
            return
        if isinstance(batch, dict):
            batch = Batch(batch)
        for k, v in batch.items():
            self.__dict__[k] = v
        if kwargs:
            self.update(kwargs)

    def __len__(self) -> int:
        """Return len(self)."""
        r = []
        for v in self.__dict__.values():
<<<<<<< HEAD
            if isinstance(v, Batch) and v.is_empty():
=======
            if isinstance(v, Batch) and v.is_empty(recurse=True):
>>>>>>> f8ad6df2
                continue
            elif hasattr(v, '__len__') and (not isinstance(
                    v, (np.ndarray, torch.Tensor)) or v.ndim > 0):
                r.append(len(v))
            else:
                raise TypeError(f"Object {v} in {self} has no len()")
        if len(r) == 0:
            raise TypeError(f"Object {self} has no len()")
        return min(r)

<<<<<<< HEAD
    def is_empty(self):
        return not any(
            not x.is_empty() if isinstance(x, Batch)
            else hasattr(x, '__len__') and len(x) > 0 for x in self.values())
=======
    def is_empty(self, recurse: bool = False):
        """
        Test if a Batch is empty. If ``recurse=True``, it further tests the
        values of the object; else it only tests the existence of any key.

        ``b.is_empty(recurse=True)`` is mainly used to distinguish
        ``Batch(a=Batch(a=Batch()))`` and ``Batch(a=1)``. They both raise
        exceptions when applied to ``len()``, but the former can be used in
        ``cat``, while the latter is a scalar and cannot be used in ``cat``.

        Another usage is in ``__len__``, where we have to skip checking the
        length of recursely empty Batch.
        ::

            >>> Batch().is_empty()
            True
            >>> Batch(a=Batch(), b=Batch(c=Batch())).is_empty()
            False
            >>> Batch(a=Batch(), b=Batch(c=Batch())).is_empty(recurse=True)
            True
            >>> Batch(d=1).is_empty()
            False
            >>> Batch(a=np.float64(1.0)).is_empty()
            False
        """
        if len(self.__dict__) == 0:
            return True
        if not recurse:
            return False
        return all(False if not isinstance(x, Batch)
                   else x.is_empty(recurse=True) for x in self.values())
>>>>>>> f8ad6df2

    @property
    def shape(self) -> List[int]:
        """Return self.shape."""
        if self.is_empty():
            return []
        else:
            data_shape = []
            for v in self.__dict__.values():
                try:
                    data_shape.append(v.shape)
                except AttributeError:
                    raise TypeError("No support for 'shape' method with "
                                    f"type {type(v)} in class Batch.")
            return list(map(min, zip(*data_shape))) if len(data_shape) > 1 \
                else data_shape[0]

    def split(self, size: Optional[int] = None,
              shuffle: bool = True) -> Iterator['Batch']:
        """Split whole data into multiple small batches.

        :param int size: if it is ``None``, it does not split the data batch;
            otherwise it will divide the data batch with the given size.
            Default to ``None``.
        :param bool shuffle: randomly shuffle the entire data batch if it is
            ``True``, otherwise remain in the same. Default to ``True``.
        """
        length = len(self)
        if size is None:
            size = length
        if shuffle:
            indices = np.random.permutation(length)
        else:
            indices = np.arange(length)
        for idx in np.arange(0, length, size):
            yield self[indices[idx:(idx + size)]]<|MERGE_RESOLUTION|>--- conflicted
+++ resolved
@@ -45,11 +45,7 @@
         # here we do not consider scalar types, following the
         # behavior of numpy which does not support concatenation
         # of zero-dimensional arrays (scalars)
-<<<<<<< HEAD
-        raise TypeError(f"cannot cat {inst} with which is scalar")
-=======
         raise TypeError(f"cannot concatenate with {inst} which is scalar")
->>>>>>> f8ad6df2
     if has_shape:
         shape = (size, *inst.shape) if stack else (size, *inst.shape[1:])
     if isinstance(inst, np.ndarray):
@@ -546,27 +542,6 @@
             elif isinstance(v, Batch):
                 v.to_torch(dtype, device)
 
-<<<<<<< HEAD
-    def cat_(self,
-             batches: Union['Batch', List[Union[dict, 'Batch']]]) -> None:
-        """Concatenate a list of (or one) :class:`~tianshou.data.Batch` objects
-        into current batch.
-        """
-        if isinstance(batches, Batch):
-            batches = [batches]
-        if len(batches) == 0:
-            return
-        batches = [x if isinstance(x, Batch) else Batch(x) for x in batches]
-        if len(self.__dict__) > 0:
-            batches = [self] + list(batches)
-        # partial keys will be padded by zeros
-        # with the shape of [len, rest_shape]
-        lens = [len(x) for x in batches]
-        sum_lens = [0]
-        for x in lens:
-            sum_lens.append(sum_lens[-1] + x)
-        keys_map = list(map(lambda e: set(e.keys()), batches))
-=======
     def __cat(self,
               batches: Union['Batch', List[Union[dict, 'Batch']]],
               lens: List[int]) -> None:
@@ -597,18 +572,11 @@
             set(k for k, v in batch.items()
                 if not (isinstance(v, Batch) and v.is_empty()))
             for batch in batches]
->>>>>>> f8ad6df2
         keys_shared = set.intersection(*keys_map)
         values_shared = [[e[k] for e in batches] for k in keys_shared]
         _assert_type_keys(keys_shared)
         for k, v in zip(keys_shared, values_shared):
             if all(isinstance(e, (dict, Batch)) for e in v):
-<<<<<<< HEAD
-                self.__dict__[k] = Batch.cat(v)
-            elif all(isinstance(e, torch.Tensor) for e in v):
-                self.__dict__[k] = torch.cat(v)
-            else:
-=======
                 batch_holder = Batch()
                 batch_holder.__cat(v, lens=lens)
                 self.__dict__[k] = batch_holder
@@ -617,25 +585,10 @@
             else:
                 # cat Batch(a=np.zeros((3, 4))) and Batch(a=Batch(b=Batch()))
                 # will fail here
->>>>>>> f8ad6df2
                 v = np.concatenate(v)
                 if not issubclass(v.dtype.type, (np.bool_, np.number)):
                     v = v.astype(np.object)
                 self.__dict__[k] = v
-<<<<<<< HEAD
-        keys_partial = set.union(*keys_map) - keys_shared
-        _assert_type_keys(keys_partial)
-        for k in keys_partial:
-            for i, e in enumerate(batches):
-                val = e.get(k, None)
-                if val is not None:
-                    try:
-                        self.__dict__[k][sum_lens[i]:sum_lens[i + 1]] = val
-                    except KeyError:
-                        self.__dict__[k] = \
-                            _create_value(val, sum_lens[-1], stack=False)
-                        self.__dict__[k][sum_lens[i]:sum_lens[i + 1]] = val
-=======
         keys_total = set.union(*[set(b.keys()) for b in batches])
         keys_reserve_or_partial = set.difference(keys_total, keys_shared)
         _assert_type_keys(keys_reserve_or_partial)
@@ -689,7 +642,6 @@
             batches = [self] + list(batches)
             lens = [0 if self.is_empty(recurse=True) else len(self)] + lens
         return self.__cat(batches, lens)
->>>>>>> f8ad6df2
 
     @staticmethod
     def cat(batches: List[Union[dict, 'Batch']]) -> 'Batch':
@@ -722,11 +674,7 @@
         if len(batches) == 0:
             return
         batches = [x if isinstance(x, Batch) else Batch(x) for x in batches]
-<<<<<<< HEAD
-        if len(self.__dict__) > 0:
-=======
         if not self.is_empty():
->>>>>>> f8ad6df2
             batches = [self] + list(batches)
         # collect non-empty keys
         keys_map = [
@@ -746,9 +694,6 @@
                 if not issubclass(v.dtype.type, (np.bool_, np.number)):
                     v = v.astype(np.object)
                 self.__dict__[k] = v
-<<<<<<< HEAD
-        keys_partial = set.difference(set.union(*keys_map), keys_shared)
-=======
         # all the keys
         keys_total = set.union(*[set(b.keys()) for b in batches])
         # keys that are reserved in all batches
@@ -757,19 +702,14 @@
         keys_reserve_or_partial = set.difference(keys_total, keys_shared)
         # keys that occur only in some batches, but not all
         keys_partial = keys_reserve_or_partial.difference(keys_reserve)
->>>>>>> f8ad6df2
         if keys_partial and axis != 0:
             raise ValueError(
                 f"Stack of Batch with non-shared keys {keys_partial} "
                 f"is only supported with axis=0, but got axis={axis}!")
-<<<<<<< HEAD
-        _assert_type_keys(keys_partial)
-=======
         _assert_type_keys(keys_reserve_or_partial)
         for k in keys_reserve:
             # reserved keys
             self.__dict__[k] = Batch()
->>>>>>> f8ad6df2
         for k in keys_partial:
             for i, e in enumerate(batches):
                 if k not in e.__dict__:
@@ -865,11 +805,7 @@
         """Return len(self)."""
         r = []
         for v in self.__dict__.values():
-<<<<<<< HEAD
-            if isinstance(v, Batch) and v.is_empty():
-=======
             if isinstance(v, Batch) and v.is_empty(recurse=True):
->>>>>>> f8ad6df2
                 continue
             elif hasattr(v, '__len__') and (not isinstance(
                     v, (np.ndarray, torch.Tensor)) or v.ndim > 0):
@@ -880,12 +816,6 @@
             raise TypeError(f"Object {self} has no len()")
         return min(r)
 
-<<<<<<< HEAD
-    def is_empty(self):
-        return not any(
-            not x.is_empty() if isinstance(x, Batch)
-            else hasattr(x, '__len__') and len(x) > 0 for x in self.values())
-=======
     def is_empty(self, recurse: bool = False):
         """
         Test if a Batch is empty. If ``recurse=True``, it further tests the
@@ -917,7 +847,6 @@
             return False
         return all(False if not isinstance(x, Batch)
                    else x.is_empty(recurse=True) for x in self.values())
->>>>>>> f8ad6df2
 
     @property
     def shape(self) -> List[int]:
