import torch
import pprint
import warnings
import numpy as np
from copy import deepcopy
from numbers import Number
from typing import Any, List, Tuple, Union, Iterator, Optional

# Disable pickle warning related to torch, since it has been removed
# on torch master branch. See Pull Request #39003 for details:
# https://github.com/pytorch/pytorch/pull/39003
warnings.filterwarnings(
    "ignore", message="pickle support for Storage will be removed in 1.5.")


def _is_batch_set(data: Any) -> bool:
    # Batch set is a list/tuple of dict/Batch objects,
    # or 1-D np.ndarray with np.object type,
    # where each element is a dict/Batch object
    if isinstance(data, (list, tuple)):
        if len(data) > 0 and all(isinstance(e, (dict, Batch)) for e in data):
            return True
    elif isinstance(data, np.ndarray) and data.dtype == np.object:
        # ``for e in data`` will just unpack the first dimension,
        # but data.tolist() will flatten ndarray of objects
        # so do not use data.tolist()
        if all(isinstance(e, (dict, Batch)) for e in data):
            return True
    return False


<<<<<<< HEAD
=======
def _is_scalar(value: Any) -> bool:
    # check if the value is a scalar
    # 1. python bool object, number object: isinstance(value, Number)
    # 2. numpy scalar: isinstance(value, np.generic)
    # 3. python object rather than dict / Batch / tensor
    # the check of dict / Batch is omitted because this only checks a value.
    # a dict / Batch will eventually check their values
    value = np.asanyarray(value)
    return value.size == 1 and not value.shape


def _is_number(value: Any) -> bool:
    # isinstance(value, Number) checks 1, 1.0, np.int(1), np.float(1.0), etc.
    # isinstance(value, np.nummber) checks np.int32(1), np.float64(1.0), etc.
    # isinstance(value, np.bool_) checks np.bool_(True), etc.
    is_number = isinstance(value, Number)
    is_number = is_number or isinstance(value, np.number)
    is_number = is_number or isinstance(value, np.bool_)
    return is_number


def _to_array_with_correct_type(v: Any) -> np.ndarray:
    # convert the value to np.ndarray
    # convert to np.object data type if neither bool nor number
    v = np.asanyarray(v)
    if not issubclass(v.dtype.type, (np.bool_, np.number)):
        v = v.astype(np.object)
    if v.dtype == np.object and not v.shape:
        # scalar ndarray with np.object data type is very annoying
        # a=np.array([np.array({}, dtype=object), np.array({}, dtype=object)])
        # a is not array([{}, {}], dtype=object), and a[0]={} results in
        # something very strange:
        # array([{}, array({}, dtype=object)], dtype=object)
        v = v.item(0)
    return v


>>>>>>> fa542f81
def _create_value(inst: Any, size: int, stack=True) -> Union[
        'Batch', np.ndarray, torch.Tensor]:
    """
    :param bool stack: whether to stack or to concatenate. E.g. if inst has
        shape of (3, 5), size = 10, stack=True returns an np.ndarry with shape
        of (10, 3, 5), otherwise (10, 5)
    """
    has_shape = isinstance(inst, (np.ndarray, torch.Tensor))
<<<<<<< HEAD
    is_scalar = \
        isinstance(inst, Number) or \
        issubclass(inst.__class__, np.generic) or \
        (has_shape and not inst.shape)
    if not stack and is_scalar:
        # here we do not consider scalar types, following the
        # behavior of numpy which does not support concatenation
        # of zero-dimensional arrays (scalars)
        raise TypeError(f"cannot cat {inst} with which is scalar")
=======
    is_scalar = _is_scalar(inst)
    if not stack and is_scalar:
        # here we do not consider scalar types, following the behavior of numpy
        # which does not support concatenation of zero-dimensional arrays
        # (scalars)
        raise TypeError(f"cannot concatenate with {inst} which is scalar")
>>>>>>> fa542f81
    if has_shape:
        shape = (size, *inst.shape) if stack else (size, *inst.shape[1:])
    if isinstance(inst, np.ndarray):
        if issubclass(inst.dtype.type, (np.bool_, np.number)):
            target_type = inst.dtype.type
        else:
            target_type = np.object
        return np.full(shape,
                       fill_value=None if target_type == np.object else 0,
                       dtype=target_type)
    elif isinstance(inst, torch.Tensor):
        return torch.full(shape,
                          fill_value=0,
                          device=inst.device,
                          dtype=inst.dtype)
    elif isinstance(inst, (dict, Batch)):
        zero_batch = Batch()
        for key, val in inst.items():
            zero_batch.__dict__[key] = _create_value(val, size, stack=stack)
        return zero_batch
    elif is_scalar:
        return _create_value(np.asarray(inst), size, stack=stack)
    else:  # fall back to np.object
        return np.array([None for _ in range(size)])


def _assert_type_keys(keys):
    keys = list(keys)
    assert all(isinstance(e, str) for e in keys), \
        f"keys should all be string, but got {keys}"


<<<<<<< HEAD
=======
def _parse_value(v: Any):
    if isinstance(v, (list, tuple, np.ndarray)):
        if not isinstance(v, np.ndarray) and \
                all(isinstance(e, torch.Tensor) for e in v):
            v = torch.stack(v)
            return v
        v_ = _to_array_with_correct_type(v)
        if v_.dtype == np.object and _is_batch_set(v):
            v = Batch(v)  # list of dict / Batch
        else:
            # normal data list (main case)
            # or actually a data list with objects
            v = v_
    elif isinstance(v, dict):
        v = Batch(v)
    elif isinstance(v, (Batch, torch.Tensor)):
        pass
    else:
        # scalar case, convert to ndarray
        v = _to_array_with_correct_type(v)
    return v


>>>>>>> fa542f81
class Batch:
    """Tianshou provides :class:`~tianshou.data.Batch` as the internal data
    structure to pass any kind of data to other methods, for example, a
    collector gives a :class:`~tianshou.data.Batch` to policy for learning.

    For a detailed description, please refer to :ref:`batch_concept`.
    """
    def __init__(self,
                 batch_dict: Optional[Union[
                     dict, 'Batch', Tuple[Union[dict, 'Batch']],
                     List[Union[dict, 'Batch']], np.ndarray]] = None,
                 copy: bool = False,
                 **kwargs) -> None:
        if copy:
            batch_dict = deepcopy(batch_dict)
        if batch_dict is not None:
            if isinstance(batch_dict, (dict, Batch)):
                _assert_type_keys(batch_dict.keys())
                for k, v in batch_dict.items():
<<<<<<< HEAD
                    if isinstance(v, (list, tuple, np.ndarray)):
                        v_ = None
                        if not isinstance(v, np.ndarray) and \
                                all(isinstance(e, torch.Tensor) for e in v):
                            self.__dict__[k] = torch.stack(v)
                            continue
                        else:
                            v_ = np.asanyarray(v)
                        if v_.dtype != np.object:
                            v = v_  # normal data list, this is the main case
                            if not issubclass(v.dtype.type,
                                              (np.bool_, np.number)):
                                v = v.astype(np.object)
                        else:
                            if _is_batch_set(v):
                                v = Batch(v)  # list of dict / Batch
                            else:
                                # this is actually a data list with objects
                                v = v_
                        self.__dict__[k] = v
                    elif isinstance(v, dict):
                        self.__dict__[k] = Batch(v)
                    else:
                        self.__dict__[k] = v
=======
                    self.__dict__[k] = _parse_value(v)
>>>>>>> fa542f81
            elif _is_batch_set(batch_dict):
                self.stack_(batch_dict)
        if len(kwargs) > 0:
            self.__init__(kwargs, copy=copy)

    def __setattr__(self, key: str, value: Any):
<<<<<<< HEAD
        """self[key] = value"""
        if isinstance(value, list):
            if _is_batch_set(value):
                value = Batch(value)
            else:
                value = np.array(value)
                if not issubclass(value.dtype.type, (np.bool_, np.number)):
                    value = value.astype(np.object)
        elif isinstance(value, dict) or isinstance(value, np.ndarray) \
                and value.dtype == np.object and _is_batch_set(value):
            value = Batch(value)
        self.__dict__[key] = value
=======
        """self.key = value"""
        self.__dict__[key] = _parse_value(value)
>>>>>>> fa542f81

    def __getstate__(self):
        """Pickling interface. Only the actual data are serialized for both
        efficiency and simplicity.
        """
        state = {}
        for k, v in self.items():
            if isinstance(v, Batch):
                v = v.__getstate__()
            state[k] = v
        return state

    def __setstate__(self, state):
        """Unpickling interface. At this point, self is an empty Batch instance
        that has not been initialized, so it can safely be initialized by the
        pickle state.
        """
        self.__init__(**state)

    def __getitem__(self, index: Union[
            str, slice, int, np.integer, np.ndarray, List[int]]) -> 'Batch':
        """Return self[index]."""
        if isinstance(index, str):
            return self.__dict__[index]
        batch_items = self.items()
        if len(batch_items) > 0:
            b = Batch()
            for k, v in batch_items:
                if isinstance(v, Batch) and v.is_empty():
                    b.__dict__[k] = Batch()
                else:
                    b.__dict__[k] = v[index]
            return b
        else:
            raise IndexError("Cannot access item from empty Batch object.")

    def __setitem__(self, index: Union[
            str, slice, int, np.integer, np.ndarray, List[int]],
            value: Any) -> None:
        """Assign value to self[index]."""
        if isinstance(index, str):
            self.__dict__[index] = _parse_value(value)
            return
        value = _parse_value(value)
        if isinstance(value, (np.ndarray, torch.Tensor)):
            raise ValueError("Batch does not supported tensor assignment."
                             " Use a compatible Batch or dict instead.")
        if not set(value.keys()).issubset(self.__dict__.keys()):
            raise KeyError(
                "Creating keys is not supported by item assignment.")
        for key, val in self.items():
            try:
                self.__dict__[key][index] = value[key]
            except KeyError:
                if isinstance(val, Batch):
                    self.__dict__[key][index] = Batch()
                elif isinstance(val, torch.Tensor) or \
                        (isinstance(val, np.ndarray) and
                         issubclass(val.dtype.type, (np.bool_, np.number))):
                    self.__dict__[key][index] = 0
                else:
                    self.__dict__[key][index] = None

    def __iadd__(self, other: Union['Batch', Number, np.number]):
        """Algebraic addition with another :class:`~tianshou.data.Batch`
        instance in-place."""
        if isinstance(other, Batch):
            for (k, r), v in zip(self.__dict__.items(),
                                 other.__dict__.values()):
                # TODO are keys consistent?
                if isinstance(r, Batch) and r.is_empty():
                    continue
                else:
                    self.__dict__[k] += v
            return self
        elif _is_number(other):
            for k, r in self.items():
                if isinstance(r, Batch) and r.is_empty():
                    continue
                else:
                    self.__dict__[k] += other
            return self
        else:
            raise TypeError("Only addition of Batch or number is supported.")

    def __add__(self, other: Union['Batch', Number, np.number]):
        """Algebraic addition with another :class:`~tianshou.data.Batch`
        instance out-of-place."""
        return deepcopy(self).__iadd__(other)

    def __imul__(self, val: Union[Number, np.number]):
        """Algebraic multiplication with a scalar value in-place."""
        assert _is_number(val), \
            "Only multiplication by a number is supported."
        for k, r in self.__dict__.items():
            if isinstance(r, Batch) and r.is_empty():
                continue
            self.__dict__[k] *= val
        return self

    def __mul__(self, val: Union[Number, np.number]):
        """Algebraic multiplication with a scalar value out-of-place."""
        return deepcopy(self).__imul__(val)

    def __itruediv__(self, val: Union[Number, np.number]):
        """Algebraic division with a scalar value in-place."""
        assert _is_number(val), \
            "Only division by a number is supported."
        for k, r in self.__dict__.items():
            if isinstance(r, Batch) and r.is_empty():
                continue
            self.__dict__[k] /= val
        return self

    def __truediv__(self, val: Union[Number, np.number]):
        """Algebraic division with a scalar value out-of-place."""
        return deepcopy(self).__itruediv__(val)

    def __repr__(self) -> str:
        """Return str(self)."""
        s = self.__class__.__name__ + '(\n'
        flag = False
        for k, v in self.items():
            rpl = '\n' + ' ' * (6 + len(k))
            obj = pprint.pformat(v).replace('\n', rpl)
            s += f'    {k}: {obj},\n'
            flag = True
        if flag:
            s += ')'
        else:
            s = self.__class__.__name__ + '()'
        return s

    def keys(self) -> List[str]:
        """Return self.keys()."""
        return self.__dict__.keys()

    def values(self) -> List[Any]:
        """Return self.values()."""
        return self.__dict__.values()

    def items(self) -> List[Tuple[str, Any]]:
        """Return self.items()."""
        return self.__dict__.items()

    def get(self, k: str, d: Optional[Any] = None) -> Union['Batch', Any]:
        """Return self[k] if k in self else d. d defaults to None."""
        return self.__dict__.get(k, d)

    def to_numpy(self) -> None:
        """Change all torch.Tensor to numpy.ndarray. This is an in-place
        operation.
        """
        for k, v in self.items():
            if isinstance(v, torch.Tensor):
                self.__dict__[k] = v.detach().cpu().numpy()
            elif isinstance(v, Batch):
                v.to_numpy()

    def to_torch(self, dtype: Optional[torch.dtype] = None,
                 device: Union[str, int, torch.device] = 'cpu') -> None:
        """Change all numpy.ndarray to torch.Tensor. This is an in-place
        operation.
        """
        if not isinstance(device, torch.device):
            device = torch.device(device)

        for k, v in self.items():
<<<<<<< HEAD
            if isinstance(v, (np.number, np.bool_, Number, np.ndarray)):
                if isinstance(v, (np.number, np.bool_, Number)):
                    v = np.asanyarray(v)
                v = torch.from_numpy(v).to(device)
                if dtype is not None:
                    v = v.type(dtype)
                self.__dict__[k] = v
            elif isinstance(v, torch.Tensor):
=======
            if isinstance(v, torch.Tensor):
>>>>>>> fa542f81
                if dtype is not None and v.dtype != dtype or \
                        v.device.type != device.type or \
                        device.index is not None and \
                        device.index != v.device.index:
                    if dtype is not None:
                        v = v.type(dtype)
                    self.__dict__[k] = v.to(device)
            elif isinstance(v, Batch):
                v.to_torch(dtype, device)
            else:
                # ndarray or scalar
                if not isinstance(v, np.ndarray):
                    v = np.asanyarray(v)
                v = torch.from_numpy(v).to(device)
                if dtype is not None:
                    v = v.type(dtype)
                self.__dict__[k] = v

<<<<<<< HEAD
    def cat_(self,
             batches: Union['Batch', List[Union[dict, 'Batch']]]) -> None:
        """Concatenate a list of (or one) :class:`~tianshou.data.Batch` objects
        into current batch.
        """
        if isinstance(batches, Batch):
            batches = [batches]
        if len(batches) == 0:
            return
        batches = [x if isinstance(x, Batch) else Batch(x) for x in batches]
        if len(self.__dict__) > 0:
            batches = [self] + list(batches)
        # partial keys will be padded by zeros
        # with the shape of [len, rest_shape]
        lens = [len(x) for x in batches]
        sum_lens = [0]
        for x in lens:
            sum_lens.append(sum_lens[-1] + x)
        keys_map = list(map(lambda e: set(e.keys()), batches))
=======
    def __cat(self,
              batches: Union['Batch', List[Union[dict, 'Batch']]],
              lens: List[int]) -> None:
        """::

            >>> a = Batch(a=np.random.randn(3, 4))
            >>> x = Batch(a=a, b=np.random.randn(4, 4))
            >>> y = Batch(a=Batch(a=Batch()), b=np.random.randn(4, 4))

        If we want to concatenate x and y, we want to pad y.a.a with zeros.
        Without ``lens`` as a hint, when we concatenate x.a and y.a, we would
        not be able to know how to pad y.a. So ``Batch.cat_`` should compute
        the ``lens`` to give ``Batch.__cat`` a hint.
        ::

            >>> ans = Batch.cat([x, y])
            >>> # this is equivalent to the following line
            >>> ans = Batch(); ans.__cat([x, y], lens=[3, 4])
            >>> # this lens is equal to [len(a), len(b)]
        """
        # partial keys will be padded by zeros
        # with the shape of [len, rest_shape]
        sum_lens = [0]
        for x in lens:
            sum_lens.append(sum_lens[-1] + x)
        # collect non-empty keys
        keys_map = [
            set(k for k, v in batch.items()
                if not (isinstance(v, Batch) and v.is_empty()))
            for batch in batches]
>>>>>>> fa542f81
        keys_shared = set.intersection(*keys_map)
        values_shared = [[e[k] for e in batches] for k in keys_shared]
        _assert_type_keys(keys_shared)
        for k, v in zip(keys_shared, values_shared):
            if all(isinstance(e, (dict, Batch)) for e in v):
<<<<<<< HEAD
                self.__dict__[k] = Batch.cat(v)
            elif all(isinstance(e, torch.Tensor) for e in v):
                self.__dict__[k] = torch.cat(v)
            else:
                v = np.concatenate(v)
                if not issubclass(v.dtype.type, (np.bool_, np.number)):
                    v = v.astype(np.object)
                self.__dict__[k] = v
        keys_partial = set.union(*keys_map) - keys_shared
        _assert_type_keys(keys_partial)
        for k in keys_partial:
            for i, e in enumerate(batches):
                val = e.get(k, None)
                if val is not None:
                    try:
                        self.__dict__[k][sum_lens[i]:sum_lens[i + 1]] = val
                    except KeyError:
                        self.__dict__[k] = \
                            _create_value(val, sum_lens[-1], stack=False)
                        self.__dict__[k][sum_lens[i]:sum_lens[i + 1]] = val
=======
                batch_holder = Batch()
                batch_holder.__cat(v, lens=lens)
                self.__dict__[k] = batch_holder
            elif all(isinstance(e, torch.Tensor) for e in v):
                self.__dict__[k] = torch.cat(v)
            else:
                # cat Batch(a=np.zeros((3, 4))) and Batch(a=Batch(b=Batch()))
                # will fail here
                v = np.concatenate(v)
                v = _to_array_with_correct_type(v)
                self.__dict__[k] = v
        keys_total = set.union(*[set(b.keys()) for b in batches])
        keys_reserve_or_partial = set.difference(keys_total, keys_shared)
        _assert_type_keys(keys_reserve_or_partial)
        # keys that are reserved in all batches
        keys_reserve = set.difference(keys_total, set.union(*keys_map))
        # keys that occur only in some batches, but not all
        keys_partial = keys_reserve_or_partial.difference(keys_reserve)
        for k in keys_reserve:
            # reserved keys
            self.__dict__[k] = Batch()
        for k in keys_partial:
            for i, e in enumerate(batches):
                if k not in e.__dict__:
                    continue
                val = e.get(k)
                if isinstance(val, Batch) and val.is_empty():
                    continue
                try:
                    self.__dict__[k][sum_lens[i]:sum_lens[i + 1]] = val
                except KeyError:
                    self.__dict__[k] = \
                        _create_value(val, sum_lens[-1], stack=False)
                    self.__dict__[k][sum_lens[i]:sum_lens[i + 1]] = val

    def cat_(self,
             batches: Union['Batch', List[Union[dict, 'Batch']]]) -> None:
        """Concatenate a list of (or one) :class:`~tianshou.data.Batch` objects
        into current batch.
        """
        if isinstance(batches, Batch):
            batches = [batches]
        if len(batches) == 0:
            return
        batches = [x if isinstance(x, Batch) else Batch(x) for x in batches]

        # x.is_empty() means that x is Batch() and should be ignored
        batches = [x for x in batches if not x.is_empty()]
        try:
            # x.is_empty(recurse=True) here means x is a nested empty batch
            # like Batch(a=Batch), and we have to treat it as length zero and
            # keep it.
            lens = [0 if x.is_empty(recurse=True) else len(x)
                    for x in batches]
        except TypeError as e:
            e2 = ValueError(
                f'Batch.cat_ meets an exception. Maybe because there is '
                f'any scalar in {batches} but Batch.cat_ does not support'
                f'the concatenation of scalar.')
            raise Exception([e, e2])
        if not self.is_empty():
            batches = [self] + list(batches)
            lens = [0 if self.is_empty(recurse=True) else len(self)] + lens
        return self.__cat(batches, lens)
>>>>>>> fa542f81

    @staticmethod
    def cat(batches: List[Union[dict, 'Batch']]) -> 'Batch':
        """Concatenate a list of :class:`~tianshou.data.Batch` object into a
        single new batch. For keys that are not shared across all batches,
        batches that do not have these keys will be padded by zeros with
        appropriate shapes. E.g.
        ::

            >>> a = Batch(a=np.zeros([3, 4]), common=Batch(c=np.zeros([3, 5])))
            >>> b = Batch(b=np.zeros([4, 3]), common=Batch(c=np.zeros([4, 5])))
            >>> c = Batch.cat([a, b])
            >>> c.a.shape
            (7, 4)
            >>> c.b.shape
            (7, 3)
            >>> c.common.c.shape
            (7, 5)
        """
        batch = Batch()
        batch.cat_(batches)
        return batch

    def stack_(self,
               batches: List[Union[dict, 'Batch']],
               axis: int = 0) -> None:
        """Stack a list of :class:`~tianshou.data.Batch` object into current
        batch.
        """
        if len(batches) == 0:
            return
        batches = [x if isinstance(x, Batch) else Batch(x) for x in batches]
<<<<<<< HEAD
        if len(self.__dict__) > 0:
=======
        if not self.is_empty():
>>>>>>> fa542f81
            batches = [self] + list(batches)
        # collect non-empty keys
        keys_map = [
            set(k for k, v in batch.items()
                if not (isinstance(v, Batch) and v.is_empty()))
            for batch in batches]
        keys_shared = set.intersection(*keys_map)
        values_shared = [[e[k] for e in batches] for k in keys_shared]
        _assert_type_keys(keys_shared)
        for k, v in zip(keys_shared, values_shared):
            if all(isinstance(e, (dict, Batch)) for e in v):
                self.__dict__[k] = Batch.stack(v, axis)
            elif all(isinstance(e, torch.Tensor) for e in v):
                self.__dict__[k] = torch.stack(v, axis)
            else:
                v = np.stack(v, axis)
                v = _to_array_with_correct_type(v)
                self.__dict__[k] = v
<<<<<<< HEAD
        keys_partial = set.difference(set.union(*keys_map), keys_shared)
=======
        # all the keys
        keys_total = set.union(*[set(b.keys()) for b in batches])
        # keys that are reserved in all batches
        keys_reserve = set.difference(keys_total, set.union(*keys_map))
        # keys that are either partial or reserved
        keys_reserve_or_partial = set.difference(keys_total, keys_shared)
        # keys that occur only in some batches, but not all
        keys_partial = keys_reserve_or_partial.difference(keys_reserve)
>>>>>>> fa542f81
        if keys_partial and axis != 0:
            raise ValueError(
                f"Stack of Batch with non-shared keys {keys_partial} "
                f"is only supported with axis=0, but got axis={axis}!")
<<<<<<< HEAD
        _assert_type_keys(keys_partial)
=======
        _assert_type_keys(keys_reserve_or_partial)
        for k in keys_reserve:
            # reserved keys
            self.__dict__[k] = Batch()
>>>>>>> fa542f81
        for k in keys_partial:
            for i, e in enumerate(batches):
                if k not in e.__dict__:
                    continue
                val = e.get(k)
                if isinstance(val, Batch) and val.is_empty():
                    continue
                try:
                    self.__dict__[k][i] = val
                except KeyError:
                    self.__dict__[k] = \
                        _create_value(val, len(batches))
                    self.__dict__[k][i] = val

    @staticmethod
    def stack(batches: List[Union[dict, 'Batch']], axis: int = 0) -> 'Batch':
        """Stack a list of :class:`~tianshou.data.Batch` object into a single
        new batch. For keys that are not shared across all batches,
        batches that do not have these keys will be padded by zeros. E.g.
        ::

            >>> a = Batch(a=np.zeros([4, 4]), common=Batch(c=np.zeros([4, 5])))
            >>> b = Batch(b=np.zeros([4, 6]), common=Batch(c=np.zeros([4, 5])))
            >>> c = Batch.stack([a, b])
            >>> c.a.shape
            (2, 4, 4)
            >>> c.b.shape
            (2, 4, 6)
            >>> c.common.c.shape
            (2, 4, 5)

        .. note::
<<<<<<< HEAD

=======
>>>>>>> fa542f81
            If there are keys that are not shared across all batches, ``stack``
            with ``axis != 0`` is undefined, and will cause an exception.
        """
        batch = Batch()
        batch.stack_(batches, axis)
        return batch

    def empty_(self, index: Union[
        str, slice, int, np.integer, np.ndarray, List[int]] = None
    ) -> 'Batch':
        """Return an empty a :class:`~tianshou.data.Batch` object with 0 or
        ``None`` filled. If ``index`` is specified, it will only reset the
        specific indexed-data.
        ::

            >>> data.empty_()
            >>> print(data)
            Batch(
                a: array([[0., 0.],
                          [0., 0.]]),
                b: array([None, None], dtype=object),
            )
            >>> b={'c': [2., 'st'], 'd': [1., 0.]}
            >>> data = Batch(a=[False,  True], b=b)
            >>> data[0] = Batch.empty(data[1])
            >>> data
            Batch(
                a: array([False,  True]),
                b: Batch(
                       c: array([None, 'st']),
                       d: array([0., 0.]),
                   ),
            )
        """
        for k, v in self.items():
            if v is None:
                continue
            if isinstance(v, Batch):
                self.__dict__[k].empty_(index=index)
            elif isinstance(v, torch.Tensor):
                self.__dict__[k][index] = 0
            elif isinstance(v, np.ndarray):
                if v.dtype == np.object:
                    self.__dict__[k][index] = None
                else:
                    self.__dict__[k][index] = 0
            else:  # scalar value
                warnings.warn('You are calling Batch.empty on a NumPy scalar, '
                              'which may cause undefined behaviors.')
                if _is_number(v):
                    self.__dict__[k] = v.__class__(0)
                else:
                    self.__dict__[k] = None
        return self

    @staticmethod
    def empty(batch: 'Batch', index: Union[
        str, slice, int, np.integer, np.ndarray, List[int]] = None
    ) -> 'Batch':
        """Return an empty :class:`~tianshou.data.Batch` object with 0 or
        ``None`` filled, the shape is the same as the given
        :class:`~tianshou.data.Batch`.
        """
        return deepcopy(batch).empty_(index)

    def update(self, batch: Optional[Union[dict, 'Batch']] = None,
               **kwargs) -> None:
        """Update this batch from another dict/Batch."""
        if batch is None:
            self.update(kwargs)
            return
        if isinstance(batch, dict):
            batch = Batch(batch)
        for k, v in batch.items():
            self.__dict__[k] = v
        if kwargs:
            self.update(kwargs)

    def __len__(self) -> int:
        """Return len(self)."""
        r = []
        for v in self.__dict__.values():
<<<<<<< HEAD
            if isinstance(v, Batch) and v.is_empty():
=======
            if isinstance(v, Batch) and v.is_empty(recurse=True):
>>>>>>> fa542f81
                continue
            elif hasattr(v, '__len__') and (not isinstance(
                    v, (np.ndarray, torch.Tensor)) or v.ndim > 0):
                r.append(len(v))
            else:
                raise TypeError(f"Object {v} in {self} has no len()")
        if len(r) == 0:
            # empty batch has the shape of any, like the tensorflow '?' shape.
            # So it has no length.
            raise TypeError(f"Object {self} has no len()")
        return min(r)

<<<<<<< HEAD
    def is_empty(self):
        return not any(
            not x.is_empty() if isinstance(x, Batch)
            else hasattr(x, '__len__') and len(x) > 0 for x in self.values())
=======
    def is_empty(self, recurse: bool = False):
        """
        Test if a Batch is empty. If ``recurse=True``, it further tests the
        values of the object; else it only tests the existence of any key.

        ``b.is_empty(recurse=True)`` is mainly used to distinguish
        ``Batch(a=Batch(a=Batch()))`` and ``Batch(a=1)``. They both raise
        exceptions when applied to ``len()``, but the former can be used in
        ``cat``, while the latter is a scalar and cannot be used in ``cat``.

        Another usage is in ``__len__``, where we have to skip checking the
        length of recursively empty Batch.
        ::

            >>> Batch().is_empty()
            True
            >>> Batch(a=Batch(), b=Batch(c=Batch())).is_empty()
            False
            >>> Batch(a=Batch(), b=Batch(c=Batch())).is_empty(recurse=True)
            True
            >>> Batch(d=1).is_empty()
            False
            >>> Batch(a=np.float64(1.0)).is_empty()
            False
        """
        if len(self.__dict__) == 0:
            return True
        if not recurse:
            return False
        return all(False if not isinstance(x, Batch)
                   else x.is_empty(recurse=True) for x in self.values())
>>>>>>> fa542f81

    @property
    def shape(self) -> List[int]:
        """Return self.shape."""
        if self.is_empty():
            return []
        else:
            data_shape = []
            for v in self.__dict__.values():
                try:
                    data_shape.append(list(v.shape))
                except AttributeError:
                    data_shape.append([])
            return list(map(min, zip(*data_shape))) if len(data_shape) > 1 \
                else data_shape[0]

    def split(self, size: Optional[int] = None,
              shuffle: bool = True) -> Iterator['Batch']:
        """Split whole data into multiple small batches.

        :param int size: if it is ``None``, it does not split the data batch;
            otherwise it will divide the data batch with the given size.
            Default to ``None``.
        :param bool shuffle: randomly shuffle the entire data batch if it is
            ``True``, otherwise remain in the same. Default to ``True``.
        """
        length = len(self)
        if size is None:
            size = length
        if shuffle:
            indices = np.random.permutation(length)
        else:
            indices = np.arange(length)
        for idx in np.arange(0, length, size):
            yield self[indices[idx:(idx + size)]]<|MERGE_RESOLUTION|>--- conflicted
+++ resolved
@@ -29,8 +29,6 @@
     return False
 
 
-<<<<<<< HEAD
-=======
 def _is_scalar(value: Any) -> bool:
     # check if the value is a scalar
     # 1. python bool object, number object: isinstance(value, Number)
@@ -68,7 +66,6 @@
     return v
 
 
->>>>>>> fa542f81
 def _create_value(inst: Any, size: int, stack=True) -> Union[
         'Batch', np.ndarray, torch.Tensor]:
     """
@@ -77,24 +74,12 @@
         of (10, 3, 5), otherwise (10, 5)
     """
     has_shape = isinstance(inst, (np.ndarray, torch.Tensor))
-<<<<<<< HEAD
-    is_scalar = \
-        isinstance(inst, Number) or \
-        issubclass(inst.__class__, np.generic) or \
-        (has_shape and not inst.shape)
-    if not stack and is_scalar:
-        # here we do not consider scalar types, following the
-        # behavior of numpy which does not support concatenation
-        # of zero-dimensional arrays (scalars)
-        raise TypeError(f"cannot cat {inst} with which is scalar")
-=======
     is_scalar = _is_scalar(inst)
     if not stack and is_scalar:
         # here we do not consider scalar types, following the behavior of numpy
         # which does not support concatenation of zero-dimensional arrays
         # (scalars)
         raise TypeError(f"cannot concatenate with {inst} which is scalar")
->>>>>>> fa542f81
     if has_shape:
         shape = (size, *inst.shape) if stack else (size, *inst.shape[1:])
     if isinstance(inst, np.ndarray):
@@ -127,8 +112,6 @@
         f"keys should all be string, but got {keys}"
 
 
-<<<<<<< HEAD
-=======
 def _parse_value(v: Any):
     if isinstance(v, (list, tuple, np.ndarray)):
         if not isinstance(v, np.ndarray) and \
@@ -152,7 +135,6 @@
     return v
 
 
->>>>>>> fa542f81
 class Batch:
     """Tianshou provides :class:`~tianshou.data.Batch` as the internal data
     structure to pass any kind of data to other methods, for example, a
@@ -172,57 +154,15 @@
             if isinstance(batch_dict, (dict, Batch)):
                 _assert_type_keys(batch_dict.keys())
                 for k, v in batch_dict.items():
-<<<<<<< HEAD
-                    if isinstance(v, (list, tuple, np.ndarray)):
-                        v_ = None
-                        if not isinstance(v, np.ndarray) and \
-                                all(isinstance(e, torch.Tensor) for e in v):
-                            self.__dict__[k] = torch.stack(v)
-                            continue
-                        else:
-                            v_ = np.asanyarray(v)
-                        if v_.dtype != np.object:
-                            v = v_  # normal data list, this is the main case
-                            if not issubclass(v.dtype.type,
-                                              (np.bool_, np.number)):
-                                v = v.astype(np.object)
-                        else:
-                            if _is_batch_set(v):
-                                v = Batch(v)  # list of dict / Batch
-                            else:
-                                # this is actually a data list with objects
-                                v = v_
-                        self.__dict__[k] = v
-                    elif isinstance(v, dict):
-                        self.__dict__[k] = Batch(v)
-                    else:
-                        self.__dict__[k] = v
-=======
                     self.__dict__[k] = _parse_value(v)
->>>>>>> fa542f81
             elif _is_batch_set(batch_dict):
                 self.stack_(batch_dict)
         if len(kwargs) > 0:
             self.__init__(kwargs, copy=copy)
 
     def __setattr__(self, key: str, value: Any):
-<<<<<<< HEAD
-        """self[key] = value"""
-        if isinstance(value, list):
-            if _is_batch_set(value):
-                value = Batch(value)
-            else:
-                value = np.array(value)
-                if not issubclass(value.dtype.type, (np.bool_, np.number)):
-                    value = value.astype(np.object)
-        elif isinstance(value, dict) or isinstance(value, np.ndarray) \
-                and value.dtype == np.object and _is_batch_set(value):
-            value = Batch(value)
-        self.__dict__[key] = value
-=======
         """self.key = value"""
         self.__dict__[key] = _parse_value(value)
->>>>>>> fa542f81
 
     def __getstate__(self):
         """Pickling interface. Only the actual data are serialized for both
@@ -391,18 +331,7 @@
             device = torch.device(device)
 
         for k, v in self.items():
-<<<<<<< HEAD
-            if isinstance(v, (np.number, np.bool_, Number, np.ndarray)):
-                if isinstance(v, (np.number, np.bool_, Number)):
-                    v = np.asanyarray(v)
-                v = torch.from_numpy(v).to(device)
-                if dtype is not None:
-                    v = v.type(dtype)
-                self.__dict__[k] = v
-            elif isinstance(v, torch.Tensor):
-=======
             if isinstance(v, torch.Tensor):
->>>>>>> fa542f81
                 if dtype is not None and v.dtype != dtype or \
                         v.device.type != device.type or \
                         device.index is not None and \
@@ -421,27 +350,6 @@
                     v = v.type(dtype)
                 self.__dict__[k] = v
 
-<<<<<<< HEAD
-    def cat_(self,
-             batches: Union['Batch', List[Union[dict, 'Batch']]]) -> None:
-        """Concatenate a list of (or one) :class:`~tianshou.data.Batch` objects
-        into current batch.
-        """
-        if isinstance(batches, Batch):
-            batches = [batches]
-        if len(batches) == 0:
-            return
-        batches = [x if isinstance(x, Batch) else Batch(x) for x in batches]
-        if len(self.__dict__) > 0:
-            batches = [self] + list(batches)
-        # partial keys will be padded by zeros
-        # with the shape of [len, rest_shape]
-        lens = [len(x) for x in batches]
-        sum_lens = [0]
-        for x in lens:
-            sum_lens.append(sum_lens[-1] + x)
-        keys_map = list(map(lambda e: set(e.keys()), batches))
-=======
     def __cat(self,
               batches: Union['Batch', List[Union[dict, 'Batch']]],
               lens: List[int]) -> None:
@@ -472,34 +380,11 @@
             set(k for k, v in batch.items()
                 if not (isinstance(v, Batch) and v.is_empty()))
             for batch in batches]
->>>>>>> fa542f81
         keys_shared = set.intersection(*keys_map)
         values_shared = [[e[k] for e in batches] for k in keys_shared]
         _assert_type_keys(keys_shared)
         for k, v in zip(keys_shared, values_shared):
             if all(isinstance(e, (dict, Batch)) for e in v):
-<<<<<<< HEAD
-                self.__dict__[k] = Batch.cat(v)
-            elif all(isinstance(e, torch.Tensor) for e in v):
-                self.__dict__[k] = torch.cat(v)
-            else:
-                v = np.concatenate(v)
-                if not issubclass(v.dtype.type, (np.bool_, np.number)):
-                    v = v.astype(np.object)
-                self.__dict__[k] = v
-        keys_partial = set.union(*keys_map) - keys_shared
-        _assert_type_keys(keys_partial)
-        for k in keys_partial:
-            for i, e in enumerate(batches):
-                val = e.get(k, None)
-                if val is not None:
-                    try:
-                        self.__dict__[k][sum_lens[i]:sum_lens[i + 1]] = val
-                    except KeyError:
-                        self.__dict__[k] = \
-                            _create_value(val, sum_lens[-1], stack=False)
-                        self.__dict__[k][sum_lens[i]:sum_lens[i + 1]] = val
-=======
                 batch_holder = Batch()
                 batch_holder.__cat(v, lens=lens)
                 self.__dict__[k] = batch_holder
@@ -564,7 +449,6 @@
             batches = [self] + list(batches)
             lens = [0 if self.is_empty(recurse=True) else len(self)] + lens
         return self.__cat(batches, lens)
->>>>>>> fa542f81
 
     @staticmethod
     def cat(batches: List[Union[dict, 'Batch']]) -> 'Batch':
@@ -597,11 +481,7 @@
         if len(batches) == 0:
             return
         batches = [x if isinstance(x, Batch) else Batch(x) for x in batches]
-<<<<<<< HEAD
-        if len(self.__dict__) > 0:
-=======
         if not self.is_empty():
->>>>>>> fa542f81
             batches = [self] + list(batches)
         # collect non-empty keys
         keys_map = [
@@ -620,9 +500,6 @@
                 v = np.stack(v, axis)
                 v = _to_array_with_correct_type(v)
                 self.__dict__[k] = v
-<<<<<<< HEAD
-        keys_partial = set.difference(set.union(*keys_map), keys_shared)
-=======
         # all the keys
         keys_total = set.union(*[set(b.keys()) for b in batches])
         # keys that are reserved in all batches
@@ -631,19 +508,14 @@
         keys_reserve_or_partial = set.difference(keys_total, keys_shared)
         # keys that occur only in some batches, but not all
         keys_partial = keys_reserve_or_partial.difference(keys_reserve)
->>>>>>> fa542f81
         if keys_partial and axis != 0:
             raise ValueError(
                 f"Stack of Batch with non-shared keys {keys_partial} "
                 f"is only supported with axis=0, but got axis={axis}!")
-<<<<<<< HEAD
-        _assert_type_keys(keys_partial)
-=======
         _assert_type_keys(keys_reserve_or_partial)
         for k in keys_reserve:
             # reserved keys
             self.__dict__[k] = Batch()
->>>>>>> fa542f81
         for k in keys_partial:
             for i, e in enumerate(batches):
                 if k not in e.__dict__:
@@ -676,10 +548,7 @@
             (2, 4, 5)
 
         .. note::
-<<<<<<< HEAD
-
-=======
->>>>>>> fa542f81
+
             If there are keys that are not shared across all batches, ``stack``
             with ``axis != 0`` is undefined, and will cause an exception.
         """
@@ -762,11 +631,7 @@
         """Return len(self)."""
         r = []
         for v in self.__dict__.values():
-<<<<<<< HEAD
-            if isinstance(v, Batch) and v.is_empty():
-=======
             if isinstance(v, Batch) and v.is_empty(recurse=True):
->>>>>>> fa542f81
                 continue
             elif hasattr(v, '__len__') and (not isinstance(
                     v, (np.ndarray, torch.Tensor)) or v.ndim > 0):
@@ -779,12 +644,6 @@
             raise TypeError(f"Object {self} has no len()")
         return min(r)
 
-<<<<<<< HEAD
-    def is_empty(self):
-        return not any(
-            not x.is_empty() if isinstance(x, Batch)
-            else hasattr(x, '__len__') and len(x) > 0 for x in self.values())
-=======
     def is_empty(self, recurse: bool = False):
         """
         Test if a Batch is empty. If ``recurse=True``, it further tests the
@@ -816,7 +675,6 @@
             return False
         return all(False if not isinstance(x, Batch)
                    else x.is_empty(recurse=True) for x in self.values())
->>>>>>> fa542f81
 
     @property
     def shape(self) -> List[int]:
