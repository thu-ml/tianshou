import torch
import pprint
import warnings
import numpy as np
from copy import deepcopy
from numbers import Number
from typing import Any, List, Tuple, Union, Iterator, Optional

# Disable pickle warning related to torch, since it has been removed
# on torch master branch. See Pull Request #39003 for details:
# https://github.com/pytorch/pytorch/pull/39003
warnings.filterwarnings(
    "ignore", message="pickle support for Storage will be removed in 1.5.")


def _is_batch_set(data: Any) -> bool:
    if isinstance(data, (list, tuple)):
        if len(data) > 0 and all(isinstance(e, (dict, Batch)) for e in data):
            return True
    elif isinstance(data, np.ndarray) and data.dtype == np.object:
        if all(isinstance(e, (dict, Batch)) for e in data.tolist()):
            return True
    return False


def _create_value(inst: Any, size: int, stack=True) -> Union[
        'Batch', np.ndarray, torch.Tensor]:
    """
    :param bool stack: whether to stack or to concatenate. E.g. if inst has
        shape of (3, 5), size = 10, stack=True returns an np.ndarry with shape
        of (10, 3, 5), otherwise (10, 5)
    """
    has_shape = isinstance(inst, (np.ndarray, torch.Tensor))
    is_scalar = \
        isinstance(inst, Number) or \
        issubclass(inst.__class__, np.generic) or \
        (has_shape and not inst.shape)
    if not stack and is_scalar:
        # here we do not consider scalar types, following the
        # behavior of numpy which does not support concatenation
        # of zero-dimensional arrays (scalars)
        raise TypeError(f"cannot cat {inst} with which is scalar")
    if has_shape:
        shape = (size, *inst.shape) if stack else (size, *inst.shape[1:])
    if isinstance(inst, np.ndarray):
        if issubclass(inst.dtype.type, (np.bool_, np.number)):
            target_type = inst.dtype.type
        else:
            target_type = np.object
        return np.full(shape,
                       fill_value=None if target_type == np.object else 0,
                       dtype=target_type)
    elif isinstance(inst, torch.Tensor):
        return torch.full(shape,
                          fill_value=0,
                          device=inst.device,
                          dtype=inst.dtype)
    elif isinstance(inst, (dict, Batch)):
        zero_batch = Batch()
        for key, val in inst.items():
            zero_batch.__dict__[key] = _create_value(val, size, stack=stack)
        return zero_batch
    elif is_scalar:
        return _create_value(np.asarray(inst), size, stack=stack)
    else:  # fall back to np.object
        return np.array([None for _ in range(size)])


def _assert_type_keys(keys):
    keys = list(keys)
    assert all(isinstance(e, str) for e in keys), \
        f"keys should all be string, but got {keys}"


class Batch:
    """Tianshou provides :class:`~tianshou.data.Batch` as the internal data
    structure to pass any kind of data to other methods, for example, a
    collector gives a :class:`~tianshou.data.Batch` to policy for learning.
    Here is the usage:
    ::

        >>> import numpy as np
        >>> from tianshou.data import Batch
        >>> data = Batch(a=4, b=[5, 5], c='2312312')
        >>> # the list will automatically be converted to numpy array
        >>> data.b
        array([5, 5])
        >>> data.b = np.array([3, 4, 5])
        >>> print(data)
        Batch(
            a: 4,
            b: array([3, 4, 5]),
            c: '2312312',
        )

    In short, you can define a :class:`Batch` with any key-value pair.

    For Numpy arrays, only data types with ``np.object``, bool, and number
    are supported. For strings or other data types, however, they can be
    held in ``np.object`` arrays.

    The current implementation of Tianshou typically use 7 reserved keys in
    :class:`~tianshou.data.Batch`:

    * ``obs`` the observation of step :math:`t` ;
    * ``act`` the action of step :math:`t` ;
    * ``rew`` the reward of step :math:`t` ;
    * ``done`` the done flag of step :math:`t` ;
    * ``obs_next`` the observation of step :math:`t+1` ;
    * ``info`` the info of step :math:`t` (in ``gym.Env``, the ``env.step()``\
        function returns 4 arguments, and the last one is ``info``);
    * ``policy`` the data computed by policy in step :math:`t`;

    :class:`~tianshou.data.Batch` object can be initialized by a wide variety
    of arguments, ranging from the key/value pairs or dictionary, to list and
    Numpy arrays of :class:`dict` or Batch instances where each element is
    considered as an individual sample and get stacked together:
    ::

        >>> data = Batch([{'a': {'b': [0.0, "info"]}}])
        >>> print(data[0])
        Batch(
            a: Batch(
                b: array([0.0, 'info'], dtype=object),
            ),
        )

    :class:`~tianshou.data.Batch` has the same API as a native Python
    :class:`dict`. In this regard, one can access stored data using string
    key, or iterate over stored data:
    ::

        >>> data = Batch(a=4, b=[5, 5])
        >>> print(data["a"])
        4
        >>> for key, value in data.items():
        >>>     print(f"{key}: {value}")
        a: 4
        b: [5, 5]


    :class:`~tianshou.data.Batch` also partially reproduces the Numpy API for
    arrays. It also supports the advanced slicing method, such as batch[:, i],
    if the index is valid. You can access or iterate over the individual
    samples, if any:
    ::

        >>> data = Batch(a=np.array([[0.0, 2.0], [1.0, 3.0]]), b=[[5, -5]])
        >>> print(data[0])
        Batch(
            a: array([0., 2.])
            b: array([ 5, -5]),
        )
        >>> for sample in data:
        >>>     print(sample.a)
        [0., 2.]

        >>> print(data.shape)
        [1, 2]
        >>> data[:, 1] += 1
        >>> print(data)
        Batch(
            a: array([[0., 3.],
                      [1., 4.]]),
            b: array([[ 5, -4]]),
        )

    Similarly, one can also perform simple algebra on it, and stack, split or
    concatenate multiple instances:
    ::

        >>> data_1 = Batch(a=np.array([0.0, 2.0]), b=5)
        >>> data_2 = Batch(a=np.array([1.0, 3.0]), b=-5)
        >>> data = Batch.stack((data_1, data_2))
        >>> print(data)
        Batch(
            b: array([ 5, -5]),
            a: array([[0., 2.],
                      [1., 3.]]),
        )
        >>> print(np.mean(data))
        Batch(
            b: 0.0,
            a: array([0.5, 2.5]),
        )
        >>> data_split = list(data.split(1, False))
        >>> print(list(data.split(1, False)))
        [Batch(
            b: array([5]),
            a: array([[0., 2.]]),
        ), Batch(
            b: array([-5]),
            a: array([[1., 3.]]),
        )]
        >>> data_cat = Batch.cat(data_split)
        >>> print(data_cat)
        Batch(
            b: array([ 5, -5]),
            a: array([[0., 2.],
                      [1., 3.]]),
        )

    Note that stacking of inconsistent data is also supported. In which case,
    ``None`` is added in list or :class:`np.ndarray` of objects, 0 otherwise.
    ::

        >>> data_1 = Batch(a=np.array([0.0, 2.0]))
        >>> data_2 = Batch(a=np.array([1.0, 3.0]), b='done')
        >>> data = Batch.stack((data_1, data_2))
        >>> print(data)
        Batch(
            a: array([[0., 2.],
                      [1., 3.]]),
            b: array([None, 'done'], dtype=object),
        )

    Method ``empty_`` sets elements to 0 or ``None`` for ``np.object``.
    ::

        >>> data.empty_()
        >>> print(data)
        Batch(
            a: array([[0., 0.],
                      [0., 0.]]),
            b: array([None, None], dtype=object),
        )
        >>> data = Batch(a=[False,  True], b={'c': [2., 'st'], 'd': [1., 0.]})
        >>> data[0] = Batch.empty(data[1])
        >>> data
        Batch(
            a: array([False,  True]),
            b: Batch(
                   c: array([None, 'st']),
                   d: array([0., 0.]),
               ),
        )

    :meth:`~tianshou.data.Batch.shape` and :meth:`~tianshou.data.Batch.__len__`
    methods are also provided to respectively get the shape and the length of
    a :class:`Batch` instance. It mimics the Numpy API for Numpy arrays, which
    means that getting the length of a scalar Batch raises an exception.
    ::

        >>> data = Batch(a=[5., 4.], b=np.zeros((2, 3, 4)))
        >>> data.shape
        [2]
        >>> len(data)
        2
        >>> data[0].shape
        []
        >>> len(data[0])
        TypeError: Object of type 'Batch' has no len()

    Convenience helpers are available to convert in-place the stored data into
    Numpy arrays or Torch tensors.

    Finally, note that :class:`~tianshou.data.Batch` is serializable and
    therefore Pickle compatible. This is especially important for distributed
    sampling.
    """

    def __init__(self,
                 batch_dict: Optional[Union[
                     dict, 'Batch', Tuple[Union[dict, 'Batch']],
                     List[Union[dict, 'Batch']], np.ndarray]] = None,
                 copy: bool = False,
                 **kwargs) -> None:
        if copy:
            batch_dict = deepcopy(batch_dict)
        if batch_dict is not None:
            if isinstance(batch_dict, (dict, Batch)):
                _assert_type_keys(batch_dict.keys())
                for k, v in batch_dict.items():
                    if isinstance(v, (list, tuple, np.ndarray)):
                        v_ = None
                        if not isinstance(v, np.ndarray) and \
                                all(isinstance(e, torch.Tensor) for e in v):
                            self.__dict__[k] = torch.stack(v)
                            continue
                        else:
                            v_ = np.asanyarray(v)
                        if v_.dtype != np.object:
                            v = v_  # normal data list, this is the main case
                            if not issubclass(v.dtype.type,
                                              (np.bool_, np.number)):
                                v = v.astype(np.object)
                        else:
                            if _is_batch_set(v):
                                v = Batch(v)  # list of dict / Batch
                            else:
                                # this is actually a data list with objects
                                v = v_
                        self.__dict__[k] = v
                    elif isinstance(v, dict):
                        self.__dict__[k] = Batch(v)
                    else:
                        self.__dict__[k] = v
            elif _is_batch_set(batch_dict):
                self.stack_(batch_dict)
        if len(kwargs) > 0:
            self.__init__(kwargs, copy=copy)

    def __setattr__(self, key: str, value: Any):
        """self[key] = value"""
        if isinstance(value, list):
            if _is_batch_set(value):
                value = Batch(value)
            else:
                value = np.array(value)
                if not issubclass(value.dtype.type, (np.bool_, np.number)):
                    value = value.astype(np.object)
        elif isinstance(value, dict) or isinstance(value, np.ndarray) \
                and value.dtype == np.object and _is_batch_set(value):
            value = Batch(value)
        self.__dict__[key] = value

    def __getstate__(self):
        """Pickling interface. Only the actual data are serialized for both
        efficiency and simplicity.
        """
        state = {}
        for k, v in self.items():
            if isinstance(v, Batch):
                v = v.__getstate__()
            state[k] = v
        return state

    def __setstate__(self, state):
        """Unpickling interface. At this point, self is an empty Batch instance
        that has not been initialized, so it can safely be initialized by the
        pickle state.
        """
        self.__init__(**state)

    def __getitem__(self, index: Union[
            str, slice, int, np.integer, np.ndarray, List[int]]) -> 'Batch':
        """Return self[index]."""
        if isinstance(index, str):
            return self.__dict__[index]
        batch_items = self.items()
        if len(batch_items) > 0:
            b = Batch()
            for k, v in batch_items:
                if isinstance(v, Batch) and len(v.__dict__) == 0:
                    b.__dict__[k] = Batch()
                else:
                    try:
                        b.__dict__[k] = v[index]
                    except Exception as e:
                        print(k)
                        raise e
            return b
        else:
            raise IndexError("Cannot access item from empty Batch object.")

    def __setitem__(self, index: Union[
            str, slice, int, np.integer, np.ndarray, List[int]],
            value: Any) -> None:
        """Assign value to self[index]."""
        if isinstance(value, np.ndarray):
            if not issubclass(value.dtype.type, (np.bool_, np.number)):
                value = value.astype(np.object)
        if isinstance(index, str):
            self.__dict__[index] = value
            return
        if not isinstance(value, (dict, Batch)):
            raise TypeError("Batch does not supported value type "
                            f"{type(value)} for item assignment.")
        if not set(value.keys()).issubset(self.__dict__.keys()):
            raise KeyError(
                "Creating keys is not supported by item assignment.")
        for key, val in self.items():
            try:
                self.__dict__[key][index] = value[key]
            except KeyError:
                if isinstance(val, Batch):
                    self.__dict__[key][index] = Batch()
                elif isinstance(val, np.ndarray) and \
                        issubclass(val.dtype.type, (np.bool_, np.number)):
                    self.__dict__[key][index] = 0
                else:
                    self.__dict__[key][index] = None

    def __iadd__(self, other: Union['Batch', Number, np.number]):
        """Algebraic addition with another :class:`~tianshou.data.Batch`
        instance in-place."""
        if isinstance(other, Batch):
            for (k, r), v in zip(self.__dict__.items(),
                                 other.__dict__.values()):
                # TODO are keys consistent?
                if r is None:
                    continue
                else:
                    self.__dict__[k] += v
            return self
        elif isinstance(other, (Number, np.number)):
            for k, r in self.items():
                if r is None:
                    continue
                else:
                    self.__dict__[k] += other
            return self
        else:
            raise TypeError("Only addition of Batch or number is supported.")

    def __add__(self, other: Union['Batch', Number, np.number]):
        """Algebraic addition with another :class:`~tianshou.data.Batch`
        instance out-of-place."""
        return deepcopy(self).__iadd__(other)

    def __imul__(self, val: Union[Number, np.number]):
        """Algebraic multiplication with a scalar value in-place."""
        assert isinstance(val, (Number, np.number)), \
            "Only multiplication by a number is supported."
        for k in self.__dict__.keys():
            self.__dict__[k] *= val
        return self

    def __mul__(self, val: Union[Number, np.number]):
        """Algebraic multiplication with a scalar value out-of-place."""
        return deepcopy(self).__imul__(val)

    def __itruediv__(self, val: Union[Number, np.number]):
        """Algebraic division with a scalar value in-place."""
        assert isinstance(val, (Number, np.number)), \
            "Only division by a number is supported."
        for k in self.__dict__.keys():
            self.__dict__[k] /= val
        return self

    def __truediv__(self, val: Union[Number, np.number]):
        """Algebraic division with a scalar value out-of-place."""
        return deepcopy(self).__itruediv__(val)

    def __repr__(self) -> str:
        """Return str(self)."""
        s = self.__class__.__name__ + '(\n'
        flag = False
        for k, v in self.items():
            rpl = '\n' + ' ' * (6 + len(k))
            obj = pprint.pformat(v).replace('\n', rpl)
            s += f'    {k}: {obj},\n'
            flag = True
        if flag:
            s += ')'
        else:
            s = self.__class__.__name__ + '()'
        return s

    def keys(self) -> List[str]:
        """Return self.keys()."""
        return self.__dict__.keys()

    def values(self) -> List[Any]:
        """Return self.values()."""
        return self.__dict__.values()

    def items(self) -> List[Tuple[str, Any]]:
        """Return self.items()."""
        return self.__dict__.items()

    def get(self, k: str, d: Optional[Any] = None) -> Union['Batch', Any]:
        """Return self[k] if k in self else d. d defaults to None."""
        return self.__dict__.get(k, d)

    def to_numpy(self) -> None:
        """Change all torch.Tensor to numpy.ndarray. This is an in-place
        operation.
        """
        for k, v in self.items():
            if isinstance(v, torch.Tensor):
                self.__dict__[k] = v.detach().cpu().numpy()
            elif isinstance(v, Batch):
                v.to_numpy()

    def to_torch(self, dtype: Optional[torch.dtype] = None,
                 device: Union[str, int, torch.device] = 'cpu') -> None:
        """Change all numpy.ndarray to torch.Tensor. This is an in-place
        operation.
        """
        if not isinstance(device, torch.device):
            device = torch.device(device)

        for k, v in self.items():
            if isinstance(v, (np.number, np.bool_, Number, np.ndarray)):
                if isinstance(v, (np.number, np.bool_, Number)):
                    v = np.asanyarray(v)
                v = torch.from_numpy(v).to(device)
                if dtype is not None:
                    v = v.type(dtype)
                self.__dict__[k] = v
            elif isinstance(v, torch.Tensor):
                if dtype is not None and v.dtype != dtype or \
                        v.device.type != device.type or \
                        device.index is not None and \
                        device.index != v.device.index:
                    if dtype is not None:
                        v = v.type(dtype)
                    self.__dict__[k] = v.to(device)
            elif isinstance(v, Batch):
                v.to_torch(dtype, device)

    def cat_(self,
             batches: Union['Batch', List[Union[dict, 'Batch']]]) -> None:
<<<<<<< HEAD
        """Concatenate a list of (or one) :class:`~tianshou.data.Batch`
        objects into current batch.
=======
        """Concatenate a list of (or one) :class:`~tianshou.data.Batch` objects
        into current batch.
>>>>>>> c1873904
        """
        if isinstance(batches, Batch):
            batches = [batches]
        if len(batches) == 0:
            return
        batches = [x if isinstance(x, Batch) else Batch(x) for x in batches]
        if len(self.__dict__) > 0:
            batches = [self] + list(batches)
        # partial keys will be padded by zeros
        # with the shape of [len, rest_shape]
        lens = [len(x) for x in batches]
<<<<<<< HEAD
        keys_map = list(map(lambda e: set(e.keys()), batches))
        keys_shared = set.intersection(*keys_map)
        values_shared = [
            [e[k] for e in batches] for k in keys_shared]
=======
        sum_lens = [0]
        for x in lens:
            sum_lens.append(sum_lens[-1] + x)
        keys_map = list(map(lambda e: set(e.keys()), batches))
        keys_shared = set.intersection(*keys_map)
        values_shared = [[e[k] for e in batches] for k in keys_shared]
>>>>>>> c1873904
        _assert_type_keys(keys_shared)
        for k, v in zip(keys_shared, values_shared):
            if all(isinstance(e, (dict, Batch)) for e in v):
                self.__dict__[k] = Batch.cat(v)
            elif all(isinstance(e, torch.Tensor) for e in v):
                self.__dict__[k] = torch.cat(v)
<<<<<<< HEAD
            else:
                v = np.concatenate(v)
                if not issubclass(v.dtype.type, (np.bool_, np.number)):
                    v = v.astype(np.object)
                self.__dict__[k] = v
        keys_partial = set.union(*keys_map) - keys_shared
        _assert_type_keys(keys_partial)
        for k in keys_partial:
            is_dict = False
            value = None
            for i, e in enumerate(batches):
                val = e.get(k, None)
                if val is not None:
                    if isinstance(val, (dict, Batch)):
                        is_dict = True
                    else:
                        # ndarray or torch.Tensor
                        value = val
                    break
            if is_dict:
                self.__dict__[k] = Batch.cat(
                    [e.get(k, Batch()) for e in batches])
            else:
                if isinstance(value, np.ndarray):
                    arrs = []
                    for i, e in enumerate(batches):
                        shape = [lens[i]] + list(value.shape[1:])
                        pad = np.zeros(shape, dtype=value.dtype)
                        arrs.append(e.get(k, pad))
                    self.__dict__[k] = np.concatenate(arrs)
                elif isinstance(value, torch.Tensor):
                    arrs = []
                    for i, e in enumerate(batches):
                        shape = [lens[i]] + list(value.shape[1:])
                        pad = torch.zeros(shape,
                                          dtype=value.dtype,
                                          device=value.device)
                        arrs.append(e.get(k, pad))
                    self.__dict__[k] = torch.cat(arrs)
                else:
                    raise TypeError(f"cannot cat value with type "
                                    f"{type(value)},we only support"
                                    f" dict, Batch, np.ndarray, "
                                    f"and torch.Tensor")

    @staticmethod
    def cat(batches: List[Union[dict, 'Batch']]) -> 'Batch':
        """Concatenate a list of :class:`~tianshou.data.Batch` object into a single
        new batch. For keys that are not shared across all batches,
        batches that do not have these keys will be padded by zeros with
        appropriate shapes.
        e.g::
        a = Batch(a=shape(3,4), common=Batch(c=shape(3, 5)))
        b = Batch(b=shape(4,3), common=Batch(c=shape(4, 5)))
        c = Batch.cat([b, c])
        c.a.shape: (7, 4)
        c.b.shape: (7, 3)
        c.common.c.shape: (7, 5)
=======
            else:
                v = np.concatenate(v)
                if not issubclass(v.dtype.type, (np.bool_, np.number)):
                    v = v.astype(np.object)
                self.__dict__[k] = v
        keys_partial = set.union(*keys_map) - keys_shared
        _assert_type_keys(keys_partial)
        for k in keys_partial:
            for i, e in enumerate(batches):
                val = e.get(k, None)
                if val is not None:
                    try:
                        self.__dict__[k][sum_lens[i]:sum_lens[i + 1]] = val
                    except KeyError:
                        self.__dict__[k] = \
                            _create_value(val, sum_lens[-1], stack=False)
                        self.__dict__[k][sum_lens[i]:sum_lens[i + 1]] = val

    @staticmethod
    def cat(batches: List[Union[dict, 'Batch']]) -> 'Batch':
        """Concatenate a list of :class:`~tianshou.data.Batch` object into a
        single new batch. For keys that are not shared across all batches,
        batches that do not have these keys will be padded by zeros with
        appropriate shapes. E.g.
        ::

            >>> a = Batch(a=np.zeros([3, 4]), common=Batch(c=np.zeros([3, 5])))
            >>> b = Batch(b=np.zeros([4, 3]), common=Batch(c=np.zeros([4, 5])))
            >>> c = Batch.cat([a, b])
            >>> c.a.shape
            (7, 4)
            >>> c.b.shape
            (7, 3)
            >>> c.common.c.shape
            (7, 5)
>>>>>>> c1873904
        """
        batch = Batch()
        batch.cat_(batches)
        return batch

    def stack_(self,
               batches: List[Union[dict, 'Batch']],
               axis: int = 0) -> None:
<<<<<<< HEAD
        """Stack a list of :class:`~tianshou.data.Batch` object
        into current batch.
=======
        """Stack a list of :class:`~tianshou.data.Batch` object into current
        batch.
>>>>>>> c1873904
        """
        if len(batches) == 0:
            return
        batches = [x if isinstance(x, Batch) else Batch(x) for x in batches]
        if len(self.__dict__) > 0:
            batches = [self] + list(batches)
        keys_map = list(map(lambda e: set(e.keys()), batches))
        keys_shared = set.intersection(*keys_map)
        values_shared = [[e[k] for e in batches] for k in keys_shared]
        _assert_type_keys(keys_shared)
        for k, v in zip(keys_shared, values_shared):
            if all(isinstance(e, (dict, Batch)) for e in v):
                self.__dict__[k] = Batch.stack(v, axis)
            elif all(isinstance(e, torch.Tensor) for e in v):
                self.__dict__[k] = torch.stack(v, axis)
            else:
                v = np.stack(v, axis)
                if not issubclass(v.dtype.type, (np.bool_, np.number)):
                    v = v.astype(np.object)
                self.__dict__[k] = v
        keys_partial = set.difference(set.union(*keys_map), keys_shared)
        if keys_partial and axis != 0:
            raise ValueError(
                f"Stack of Batch with non-shared keys {keys_partial} "
                f"is only supported with axis=0, but got axis={axis}!")
        _assert_type_keys(keys_partial)
        for k in keys_partial:
            for i, e in enumerate(batches):
                val = e.get(k, None)
                if val is not None:
                    try:
                        self.__dict__[k][i] = val
                    except KeyError:
                        self.__dict__[k] = \
                            _create_value(val, len(batches))
                        self.__dict__[k][i] = val

    @staticmethod
    def stack(batches: List[Union[dict, 'Batch']], axis: int = 0) -> 'Batch':
<<<<<<< HEAD
        """Stack a list of :class:`~tianshou.data.Batch` object
        into a single new batch.
=======
        """Stack a list of :class:`~tianshou.data.Batch` object into a single
        new batch. For keys that are not shared across all batches,
        batches that do not have these keys will be padded by zeros. E.g.
        ::

            >>> a = Batch(a=np.zeros([4, 4]), common=Batch(c=np.zeros([4, 5])))
            >>> b = Batch(b=np.zeros([4, 6]), common=Batch(c=np.zeros([4, 5])))
            >>> c = Batch.stack([a, b])
            >>> c.a.shape
            (2, 4, 4)
            >>> c.b.shape
            (2, 4, 6)
            >>> c.common.c.shape
            (2, 4, 5)

        .. note::

            If there are keys that are not shared across all batches, ``stack``
            with ``axis != 0`` is undefined, and will cause an exception.
>>>>>>> c1873904
        """
        batch = Batch()
        batch.stack_(batches, axis)
        return batch

    def empty_(self, index: Union[
        str, slice, int, np.integer, np.ndarray, List[int]] = None
    ) -> 'Batch':
        """Return an empty a :class:`~tianshou.data.Batch` object with 0 or
        ``None`` filled. If ``index`` is specified, it will only reset the
        specific indexed-data.
        """
        for k, v in self.items():
            if v is None:
                continue
            if isinstance(v, Batch):
                self.__dict__[k].empty_(index=index)
            elif isinstance(v, torch.Tensor):
                self.__dict__[k][index] = 0
            elif isinstance(v, np.ndarray):
                if v.dtype == np.object:
                    self.__dict__[k][index] = None
                else:
                    self.__dict__[k][index] = 0
            else:  # scalar value
                warnings.warn('You are calling Batch.empty on a NumPy scalar, '
                              'which may cause undefined behaviors.')
                if isinstance(v, (np.number, np.bool_, Number)):
                    self.__dict__[k] = v.__class__(0)
                else:
                    self.__dict__[k] = None
        return self

    @staticmethod
    def empty(batch: 'Batch', index: Union[
        str, slice, int, np.integer, np.ndarray, List[int]] = None
    ) -> 'Batch':
        """Return an empty :class:`~tianshou.data.Batch` object with 0 or
        ``None`` filled, the shape is the same as the given
        :class:`~tianshou.data.Batch`.
        """
        return deepcopy(batch).empty_(index)

    def update(self, batch: Optional[Union[dict, 'Batch']] = None,
               **kwargs) -> None:
        """Update this batch from another dict/Batch."""
        if batch is None:
            self.update(kwargs)
            return
        if isinstance(batch, dict):
            batch = Batch(batch)
        for k, v in batch.items():
            self.__dict__[k] = v
        if kwargs:
            self.update(kwargs)

    def __len__(self) -> int:
        """Return len(self)."""
        r = []
        for v in self.__dict__.values():
            if isinstance(v, Batch) and v.is_empty():
                continue
            elif hasattr(v, '__len__') and (not isinstance(
                    v, (np.ndarray, torch.Tensor)) or v.ndim > 0):
                r.append(len(v))
            else:
                raise TypeError("Object of type 'Batch' has no len()")
        if len(r) == 0:
            raise TypeError("Object of type 'Batch' has no len()")
        return min(r)

    def is_empty(self):
        return not any(
            not x.is_empty() if isinstance(x, Batch)
            else hasattr(x, '__len__') and len(x) > 0 for x in self.values())

    @property
    def shape(self) -> List[int]:
        """Return self.shape."""
        if len(self.__dict__.keys()) == 0:
            return []
        else:
            data_shape = []
            for v in self.__dict__.values():
                try:
                    data_shape.append(v.shape)
                except AttributeError:
                    raise TypeError("No support for 'shape' method with "
                                    f"type {type(v)} in class Batch.")
            return list(map(min, zip(*data_shape))) if len(data_shape) > 1 \
                else data_shape[0]

    def split(self, size: Optional[int] = None,
              shuffle: bool = True) -> Iterator['Batch']:
        """Split whole data into multiple small batches.

        :param int size: if it is ``None``, it does not split the data batch;
            otherwise it will divide the data batch with the given size.
            Default to ``None``.
        :param bool shuffle: randomly shuffle the entire data batch if it is
            ``True``, otherwise remain in the same. Default to ``True``.
        """
        length = len(self)
        if size is None:
            size = length
        if shuffle:
            indices = np.random.permutation(length)
        else:
            indices = np.arange(length)
        for idx in np.arange(0, length, size):
            yield self[indices[idx:(idx + size)]]<|MERGE_RESOLUTION|>--- conflicted
+++ resolved
@@ -502,13 +502,8 @@
 
     def cat_(self,
              batches: Union['Batch', List[Union[dict, 'Batch']]]) -> None:
-<<<<<<< HEAD
-        """Concatenate a list of (or one) :class:`~tianshou.data.Batch`
-        objects into current batch.
-=======
         """Concatenate a list of (or one) :class:`~tianshou.data.Batch` objects
         into current batch.
->>>>>>> c1873904
         """
         if isinstance(batches, Batch):
             batches = [batches]
@@ -520,85 +515,18 @@
         # partial keys will be padded by zeros
         # with the shape of [len, rest_shape]
         lens = [len(x) for x in batches]
-<<<<<<< HEAD
-        keys_map = list(map(lambda e: set(e.keys()), batches))
-        keys_shared = set.intersection(*keys_map)
-        values_shared = [
-            [e[k] for e in batches] for k in keys_shared]
-=======
         sum_lens = [0]
         for x in lens:
             sum_lens.append(sum_lens[-1] + x)
         keys_map = list(map(lambda e: set(e.keys()), batches))
         keys_shared = set.intersection(*keys_map)
         values_shared = [[e[k] for e in batches] for k in keys_shared]
->>>>>>> c1873904
         _assert_type_keys(keys_shared)
         for k, v in zip(keys_shared, values_shared):
             if all(isinstance(e, (dict, Batch)) for e in v):
                 self.__dict__[k] = Batch.cat(v)
             elif all(isinstance(e, torch.Tensor) for e in v):
                 self.__dict__[k] = torch.cat(v)
-<<<<<<< HEAD
-            else:
-                v = np.concatenate(v)
-                if not issubclass(v.dtype.type, (np.bool_, np.number)):
-                    v = v.astype(np.object)
-                self.__dict__[k] = v
-        keys_partial = set.union(*keys_map) - keys_shared
-        _assert_type_keys(keys_partial)
-        for k in keys_partial:
-            is_dict = False
-            value = None
-            for i, e in enumerate(batches):
-                val = e.get(k, None)
-                if val is not None:
-                    if isinstance(val, (dict, Batch)):
-                        is_dict = True
-                    else:
-                        # ndarray or torch.Tensor
-                        value = val
-                    break
-            if is_dict:
-                self.__dict__[k] = Batch.cat(
-                    [e.get(k, Batch()) for e in batches])
-            else:
-                if isinstance(value, np.ndarray):
-                    arrs = []
-                    for i, e in enumerate(batches):
-                        shape = [lens[i]] + list(value.shape[1:])
-                        pad = np.zeros(shape, dtype=value.dtype)
-                        arrs.append(e.get(k, pad))
-                    self.__dict__[k] = np.concatenate(arrs)
-                elif isinstance(value, torch.Tensor):
-                    arrs = []
-                    for i, e in enumerate(batches):
-                        shape = [lens[i]] + list(value.shape[1:])
-                        pad = torch.zeros(shape,
-                                          dtype=value.dtype,
-                                          device=value.device)
-                        arrs.append(e.get(k, pad))
-                    self.__dict__[k] = torch.cat(arrs)
-                else:
-                    raise TypeError(f"cannot cat value with type "
-                                    f"{type(value)},we only support"
-                                    f" dict, Batch, np.ndarray, "
-                                    f"and torch.Tensor")
-
-    @staticmethod
-    def cat(batches: List[Union[dict, 'Batch']]) -> 'Batch':
-        """Concatenate a list of :class:`~tianshou.data.Batch` object into a single
-        new batch. For keys that are not shared across all batches,
-        batches that do not have these keys will be padded by zeros with
-        appropriate shapes.
-        e.g::
-        a = Batch(a=shape(3,4), common=Batch(c=shape(3, 5)))
-        b = Batch(b=shape(4,3), common=Batch(c=shape(4, 5)))
-        c = Batch.cat([b, c])
-        c.a.shape: (7, 4)
-        c.b.shape: (7, 3)
-        c.common.c.shape: (7, 5)
-=======
             else:
                 v = np.concatenate(v)
                 if not issubclass(v.dtype.type, (np.bool_, np.number)):
@@ -634,7 +562,6 @@
             (7, 3)
             >>> c.common.c.shape
             (7, 5)
->>>>>>> c1873904
         """
         batch = Batch()
         batch.cat_(batches)
@@ -643,13 +570,8 @@
     def stack_(self,
                batches: List[Union[dict, 'Batch']],
                axis: int = 0) -> None:
-<<<<<<< HEAD
-        """Stack a list of :class:`~tianshou.data.Batch` object
-        into current batch.
-=======
         """Stack a list of :class:`~tianshou.data.Batch` object into current
         batch.
->>>>>>> c1873904
         """
         if len(batches) == 0:
             return
@@ -689,10 +611,6 @@
 
     @staticmethod
     def stack(batches: List[Union[dict, 'Batch']], axis: int = 0) -> 'Batch':
-<<<<<<< HEAD
-        """Stack a list of :class:`~tianshou.data.Batch` object
-        into a single new batch.
-=======
         """Stack a list of :class:`~tianshou.data.Batch` object into a single
         new batch. For keys that are not shared across all batches,
         batches that do not have these keys will be padded by zeros. E.g.
@@ -712,7 +630,6 @@
 
             If there are keys that are not shared across all batches, ``stack``
             with ``axis != 0`` is undefined, and will cause an exception.
->>>>>>> c1873904
         """
         batch = Batch()
         batch.stack_(batches, axis)
