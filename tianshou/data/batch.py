--- conflicted
+++ resolved
@@ -162,21 +162,7 @@
 
     def __setattr__(self, key: str, value: Any):
         """self.key = value"""
-<<<<<<< HEAD
-        if isinstance(value, list):
-            if _is_batch_set(value):
-                value = Batch(value)
-            else:
-                value = np.array(value)
-                if not issubclass(value.dtype.type, (np.bool_, np.number)):
-                    value = value.astype(np.object)
-        elif isinstance(value, dict) or isinstance(value, np.ndarray) \
-                and value.dtype == np.object and _is_batch_set(value):
-            value = Batch(value)
-        self.__dict__[key] = value
-=======
         self.__dict__[key] = _parse_value(value)
->>>>>>> fa542f81
 
     def __getstate__(self):
         """Pickling interface. Only the actual data are serialized for both
