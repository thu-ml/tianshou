--- conflicted
+++ resolved
@@ -408,12 +408,7 @@
                 f"batch_size should be less than {len(self)}, \
                     or set replace=True")
         batch = self[indice]
-<<<<<<< HEAD
-        impt_weight = Batch(impt_weight=(self._size * p) ** (-self._beta))
-        batch.cat_(impt_weight)
-=======
         batch["impt_weight"] = (self._size * p) ** (-self._beta)
->>>>>>> d1a2037c
         return batch, indice
 
     def update_weight(self, indice: Union[slice, np.ndarray],
