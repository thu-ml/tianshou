import gym
import time
import torch
import warnings
import numpy as np
from typing import Any, Dict, List, Union, Optional, Callable

from tianshou.utils import MovAvg
from tianshou.env import BaseVectorEnv
from tianshou.policy import BasePolicy
from tianshou.exploration import BaseNoise
from tianshou.data import Batch, ReplayBuffer, ListReplayBuffer, to_numpy


class Collector(object):
    """The :class:`~tianshou.data.Collector` enables the policy to interact
    with different types of environments conveniently.

    :param policy: an instance of the :class:`~tianshou.policy.BasePolicy`
        class.
    :param env: a ``gym.Env`` environment or an instance of the
        :class:`~tianshou.env.BaseVectorEnv` class.
    :param buffer: an instance of the :class:`~tianshou.data.ReplayBuffer`
        class, or a list of :class:`~tianshou.data.ReplayBuffer`. If set to
        ``None``, it will automatically assign a small-size
        :class:`~tianshou.data.ReplayBuffer`.
    :param function preprocess_fn: a function called before the data has been
        added to the buffer, see issue #42 and :ref:`preprocess_fn`, defaults
        to ``None``.
    :param int stat_size: for the moving average of recording speed, defaults
        to 100.
    :param BaseNoise action_noise: add a noise to continuous action. Normally
        a policy already has a noise param for exploration in training phase,
        so this is recommended to use in test collector for some purpose.
<<<<<<< HEAD
    :param get_final_reward_fn: to be used in multi-agent RL. The reward to
        report is of shape [reward_length], but we need to return a single
        scalar to monitor training. This function specifies what is the
        desired metric, i.e. the reward of agent 1 or the average reward
        over all agents. By default, the behavior is to select the
        reward of agent 1.
=======
    :param function reward_metric: to be used in multi-agent RL. The reward to
        report is of shape [agent_num], but we need to return a single scalar
        to monitor training. This function specifies what is the desired
        metric, e.g., the reward of agent 1 or the average reward over all
        agents. By default, the behavior is to select the reward of agent 1.
>>>>>>> 69181d88

    The ``preprocess_fn`` is a function called before the data has been added
    to the buffer with batch format, which receives up to 7 keys as listed in
    :class:`~tianshou.data.Batch`. It will receive with only ``obs`` when the
    collector resets the environment. It returns either a dict or a
    :class:`~tianshou.data.Batch` with the modified keys and values. Examples
    are in "test/base/test_collector.py".

    Example:
    ::

        policy = PGPolicy(...)  # or other policies if you wish
        env = gym.make('CartPole-v0')
        replay_buffer = ReplayBuffer(size=10000)
        # here we set up a collector with a single environment
        collector = Collector(policy, env, buffer=replay_buffer)

        # the collector supports vectorized environments as well
        envs = VectorEnv([lambda: gym.make('CartPole-v0') for _ in range(3)])
        buffers = [ReplayBuffer(size=5000) for _ in range(3)]
        # you can also pass a list of replay buffer to collector, for multi-env
        # collector = Collector(policy, envs, buffer=buffers)
        collector = Collector(policy, envs, buffer=replay_buffer)

        # collect at least 3 episodes
        collector.collect(n_episode=3)
        # collect 1 episode for the first env, 3 for the third env
        collector.collect(n_episode=[1, 0, 3])
        # collect at least 2 steps
        collector.collect(n_step=2)
        # collect episodes with visual rendering (the render argument is the
        #   sleep time between rendering consecutive frames)
        collector.collect(n_episode=1, render=0.03)

        # sample data with a given number of batch-size:
        batch_data = collector.sample(batch_size=64)
        # policy.learn(batch_data)  # btw, vanilla policy gradient only
        #   supports on-policy training, so here we pick all data in the buffer
        batch_data = collector.sample(batch_size=0)
        policy.learn(batch_data)
        # on-policy algorithms use the collected data only once, so here we
        #   clear the buffer
        collector.reset_buffer()

    For the scenario of collecting data from multiple environments to a single
    buffer, the cache buffers will turn on automatically. It may return the
    data more than the given limitation.

    .. note::

        Please make sure the given environment has a time limitation.
    """

    def __init__(self,
                 policy: BasePolicy,
                 env: Union[gym.Env, BaseVectorEnv],
                 buffer: Optional[ReplayBuffer] = None,
                 preprocess_fn: Callable[[Any], Union[dict, Batch]] = None,
                 stat_size: Optional[int] = 100,
                 action_noise: Optional[BaseNoise] = None,
<<<<<<< HEAD
                 reward_length: int = 1,
                 get_final_reward_fn: Optional[Callable[[np.ndarray], float]]
                 = None,
=======
                 reward_metric: Optional[Callable[[np.ndarray], float]] = None,
>>>>>>> 69181d88
                 **kwargs) -> None:
        super().__init__()
        self.env = env
        self.env_num = 1
        self.collect_time, self.collect_step, self.collect_episode = 0., 0, 0
        self.buffer = buffer
        self.policy = policy
        self.preprocess_fn = preprocess_fn
<<<<<<< HEAD
        self.reward_length = reward_length

        def _get_final_reward_fn(x):
            # x can be a scalar or ndarray with shape [reward_length]
            if isinstance(x, np.ndarray):
                return x[0]
            return x
        self.get_final_reward_fn = get_final_reward_fn or _get_final_reward_fn
        # if preprocess_fn is None:
        #     def _prep(**kwargs):
        #         return kwargs
        #     self.preprocess_fn = _prep
=======
>>>>>>> 69181d88
        self.process_fn = policy.process_fn
        self._multi_env = isinstance(env, BaseVectorEnv)
        # need multiple cache buffers only if storing in one buffer
        self._cached_buf = []
        if self._multi_env:
            self.env_num = len(env)
            self._cached_buf = [ListReplayBuffer()
                                for _ in range(self.env_num)]
        self.stat_size = stat_size
        self._action_noise = action_noise

        def _rew_metric(x):
            # this internal function is designed for single-agent RL
            # for multi-agent RL, a reward_metric must be provided
            assert np.asanyarray(x).size == 1, \
                'Please specify the reward_metric '\
                'since the reward is not a scalar.'
            return x

        self._rew_metric = reward_metric or _rew_metric
        self.reset()

    def reset(self) -> None:
        """Reset all related variables in the collector."""
        self.data = Batch(state={}, obs={}, act={}, rew={}, done={}, info={},
                          obs_next={}, policy={})
        self.reset_env()
        self.reset_buffer()
        self.step_speed = MovAvg(self.stat_size)
        self.episode_speed = MovAvg(self.stat_size)
        self.collect_time, self.collect_step, self.collect_episode = 0., 0, 0
        if self._action_noise is not None:
            self._action_noise.reset()

    def reset_buffer(self) -> None:
        """Reset the main data buffer."""
        if self.buffer is not None:
            self.buffer.reset()

    def get_env_num(self) -> int:
        """Return the number of environments the collector have."""
        return self.env_num

    def reset_env(self) -> None:
        """Reset all of the environment(s)' states and reset all of the cache
        buffers (if need).
        """
        obs = self.env.reset()
        if not self._multi_env:
            obs = self._make_batch(obs)
        if self.preprocess_fn:
<<<<<<< HEAD
            self._obs = self.preprocess_fn(obs=self._obs).get('obs', self._obs)
        self._act, self._rew, self._done, self._info = \
            Batch(), Batch(), Batch(), Batch()
        if self._multi_env:
            self.reward = np.zeros((self.env_num, self.reward_length))
            self.length = np.zeros(self.env_num)
        else:
            self.reward, self.length = np.zeros(self.reward_length), 0
=======
            obs = self.preprocess_fn(obs=obs).get('obs', obs)
        self.data.obs = obs
        self.reward = 0.  # will be specified when the first data is ready
        self.length = np.zeros(self.env_num)
>>>>>>> 69181d88
        for b in self._cached_buf:
            b.reset()

    def seed(self, seed: Optional[Union[int, List[int]]] = None) -> None:
        """Reset all the seed(s) of the given environment(s)."""
        return self.env.seed(seed)

    def render(self, **kwargs) -> None:
        """Render all the environment(s)."""
        return self.env.render(**kwargs)

    def close(self) -> None:
        """Close the environment(s)."""
        self.env.close()

    def _make_batch(self, data: Any) -> np.ndarray:
        """Return [data]."""
        if isinstance(data, np.ndarray):
            return data[None]
        else:
            return np.array([data])

    def _reset_state(self, id: Union[int, List[int]]) -> None:
        """Reset self.data.state[id]."""
        state = self.data.state  # it is a reference
        if isinstance(state, torch.Tensor):
            state[id].zero_()
        elif isinstance(state, np.ndarray):
            state[id] = None if state.dtype == np.object else 0
        elif isinstance(state, Batch):
            state.empty_(id)

    def collect(self,
                n_step: int = 0,
                n_episode: Union[int, List[int]] = 0,
                random: bool = False,
                render: Optional[float] = None,
                log_fn: Optional[Callable[[dict], None]] = None
                ) -> Dict[str, float]:
        """Collect a specified number of step or episode.

        :param int n_step: how many steps you want to collect.
        :param n_episode: how many episodes you want to collect (in each
            environment).
        :type n_episode: int or list
        :param bool random: whether to use random policy for collecting data,
            defaults to ``False``.
        :param float render: the sleep time between rendering consecutive
            frames, defaults to ``None`` (no rendering).
        :param function log_fn: a function which receives env info, typically
            for tensorboard logging.

        .. note::

            One and only one collection number specification is permitted,
            either ``n_step`` or ``n_episode``.

        :return: A dict including the following keys

            * ``n/ep`` the collected number of episodes.
            * ``n/st`` the collected number of steps.
            * ``v/st`` the speed of steps per second.
            * ``v/ep`` the speed of episode per second.
            * ``rew`` the mean reward over collected episodes.
            * ``len`` the mean length over collected episodes.
        """
        if not self._multi_env:
            n_episode = np.sum(n_episode)
        start_time = time.time()
        assert sum([(n_step != 0), (n_episode != 0)]) == 1, \
            "One and only one collection number specification is permitted!"
        cur_step, cur_episode = 0, np.zeros(self.env_num)
        reward_sum, length_sum = 0., 0
        while True:
            if cur_step >= 100000 and cur_episode.sum() == 0:
                warnings.warn(
                    'There are already many steps in an episode. '
                    'You should add a time limitation to your environment!',
                    Warning)
<<<<<<< HEAD
            batch = Batch(
                obs=self._obs, act=self._act, rew=self._rew,
                done=self._done, obs_next=Batch(), info=self._info,
                policy=Batch())
=======

            # restore the state and the input data
            last_state = self.data.state
            if last_state.is_empty():
                last_state = None
            self.data.update(state=Batch(), obs_next=Batch(), policy=Batch())

            # calculate the next action
>>>>>>> 69181d88
            if random:
                action_space = self.env.action_space
                if isinstance(action_space, list):
                    result = Batch(act=[a.sample() for a in action_space])
                else:
                    result = Batch(act=self._make_batch(action_space.sample()))
            else:
                with torch.no_grad():
                    result = self.policy(self.data, last_state)

            # convert None to Batch(), since None is reserved for 0-init
            state = result.get('state', Batch())
            if state is None:
                state = Batch()
            self.data.state = state
            if hasattr(result, 'policy'):
                self.data.policy = to_numpy(result.policy)
            # save hidden state to policy._state, in order to save into buffer
            self.data.policy._state = self.data.state

            self.data.act = to_numpy(result.act)
            if self._action_noise is not None:
                self.data.act += self._action_noise(self.data.act.shape)

            # step in env
            obs_next, rew, done, info = self.env.step(
                self.data.act if self._multi_env else self.data.act[0])

            # move data to self.data
            if not self._multi_env:
                obs_next = self._make_batch(obs_next)
                rew = self._make_batch(rew)
                done = self._make_batch(done)
                info = self._make_batch(info)
            self.data.obs_next = obs_next
            self.data.rew = rew
            self.data.done = done
            self.data.info = info

            if log_fn:
                log_fn(info if self._multi_env else info[0])
            if render:
                self.render()
                if render > 0:
                    time.sleep(render)

            # add data into the buffer
            self.length += 1
<<<<<<< HEAD
            self.reward += self._rew.reshape(self.reward.shape)
=======
            self.reward += self.data.rew
>>>>>>> 69181d88
            if self.preprocess_fn:
                result = self.preprocess_fn(**self.data)
                self.data.update(result)
            if self._multi_env:  # cache_buffer branch
                for i in range(self.env_num):
                    self._cached_buf[i].add(**self.data[i])
                    if self.data.done[i]:
                        if n_step != 0 or np.isscalar(n_episode) or \
                                cur_episode[i] < n_episode[i]:
                            cur_episode[i] += 1
                            reward_sum += self.reward[i]
                            length_sum += self.length[i]
                            if self._cached_buf:
                                cur_step += len(self._cached_buf[i])
                                if self.buffer is not None:
                                    self.buffer.update(self._cached_buf[i])
<<<<<<< HEAD
                        self.reward[i] = np.zeros(self.reward_length)
                        self.length[i] = 0
=======
                        self.reward[i], self.length[i] = 0., 0
>>>>>>> 69181d88
                        if self._cached_buf:
                            self._cached_buf[i].reset()
                        self._reset_state(i)
                obs_next = self.data.obs_next
                if sum(self.data.done):
                    obs_next = self.env.reset(np.where(self.data.done)[0])
                    if self.preprocess_fn:
                        obs_next = self.preprocess_fn(obs=obs_next).get(
                            'obs', obs_next)
                self.data.obs_next = obs_next
                if n_episode != 0:
                    if isinstance(n_episode, list) and \
                            (cur_episode >= np.array(n_episode)).all() or \
                            np.isscalar(n_episode) and \
                            cur_episode.sum() >= n_episode:
                        break
            else:  # single buffer, without cache_buffer
                if self.buffer is not None:
                    self.buffer.add(**self.data[0])
                cur_step += 1
                if self.data.done[0]:
                    cur_episode += 1
                    reward_sum += self.reward[0]
<<<<<<< HEAD
                    length_sum += self.length
                    if self._multi_env:
                        self.reward = np.zeros(
                            self.reward_length, self.env_num)
                    else:
                        self.reward = np.zeros(self.reward_length)
                    self.length = 0
                    self.state = None
=======
                    length_sum += self.length[0]
                    self.reward, self.length = 0., np.zeros(self.env_num)
                    self.data.state = Batch()
>>>>>>> 69181d88
                    obs_next = self._make_batch(self.env.reset())
                    if self.preprocess_fn:
                        obs_next = self.preprocess_fn(obs=obs_next).get(
                            'obs', obs_next)
                    self.data.obs_next = obs_next
                if n_episode != 0 and cur_episode >= n_episode:
                    break
            if n_step != 0 and cur_step >= n_step:
                break
            self.data.obs = self.data.obs_next
        self.data.obs = self.data.obs_next

        # generate the statistics
        cur_episode = sum(cur_episode)
        duration = max(time.time() - start_time, 1e-9)
        self.step_speed.add(cur_step / duration)
        self.episode_speed.add(cur_episode / duration)
        self.collect_step += cur_step
        self.collect_episode += cur_episode
        self.collect_time += duration
        if isinstance(n_episode, list):
            n_episode = np.sum(n_episode)
        else:
            n_episode = max(cur_episode, 1)
<<<<<<< HEAD
        reward_sum = self.get_final_reward_fn(reward_sum / n_episode)
=======
        reward_sum /= n_episode
        if np.asanyarray(reward_sum).size > 1:  # non-scalar reward_sum
            reward_sum = self._rew_metric(reward_sum)
>>>>>>> 69181d88
        return {
            'n/ep': cur_episode,
            'n/st': cur_step,
            'v/st': self.step_speed.get(),
            'v/ep': self.episode_speed.get(),
            'rew': reward_sum,
            'len': length_sum / n_episode,
        }

    def sample(self, batch_size: int) -> Batch:
        """Sample a data batch from the internal replay buffer. It will call
        :meth:`~tianshou.policy.BasePolicy.process_fn` before returning
        the final batch data.

        :param int batch_size: ``0`` means it will extract all the data from
            the buffer, otherwise it will extract the data with the given
            batch_size.
        """
        batch_data, indice = self.buffer.sample(batch_size)
        batch_data = self.process_fn(batch_data, self.buffer, indice)
        return batch_data<|MERGE_RESOLUTION|>--- conflicted
+++ resolved
@@ -32,20 +32,11 @@
     :param BaseNoise action_noise: add a noise to continuous action. Normally
         a policy already has a noise param for exploration in training phase,
         so this is recommended to use in test collector for some purpose.
-<<<<<<< HEAD
-    :param get_final_reward_fn: to be used in multi-agent RL. The reward to
-        report is of shape [reward_length], but we need to return a single
-        scalar to monitor training. This function specifies what is the
-        desired metric, i.e. the reward of agent 1 or the average reward
-        over all agents. By default, the behavior is to select the
-        reward of agent 1.
-=======
     :param function reward_metric: to be used in multi-agent RL. The reward to
         report is of shape [agent_num], but we need to return a single scalar
         to monitor training. This function specifies what is the desired
         metric, e.g., the reward of agent 1 or the average reward over all
         agents. By default, the behavior is to select the reward of agent 1.
->>>>>>> 69181d88
 
     The ``preprocess_fn`` is a function called before the data has been added
     to the buffer with batch format, which receives up to 7 keys as listed in
@@ -106,13 +97,7 @@
                  preprocess_fn: Callable[[Any], Union[dict, Batch]] = None,
                  stat_size: Optional[int] = 100,
                  action_noise: Optional[BaseNoise] = None,
-<<<<<<< HEAD
-                 reward_length: int = 1,
-                 get_final_reward_fn: Optional[Callable[[np.ndarray], float]]
-                 = None,
-=======
                  reward_metric: Optional[Callable[[np.ndarray], float]] = None,
->>>>>>> 69181d88
                  **kwargs) -> None:
         super().__init__()
         self.env = env
@@ -121,21 +106,6 @@
         self.buffer = buffer
         self.policy = policy
         self.preprocess_fn = preprocess_fn
-<<<<<<< HEAD
-        self.reward_length = reward_length
-
-        def _get_final_reward_fn(x):
-            # x can be a scalar or ndarray with shape [reward_length]
-            if isinstance(x, np.ndarray):
-                return x[0]
-            return x
-        self.get_final_reward_fn = get_final_reward_fn or _get_final_reward_fn
-        # if preprocess_fn is None:
-        #     def _prep(**kwargs):
-        #         return kwargs
-        #     self.preprocess_fn = _prep
-=======
->>>>>>> 69181d88
         self.process_fn = policy.process_fn
         self._multi_env = isinstance(env, BaseVectorEnv)
         # need multiple cache buffers only if storing in one buffer
@@ -187,21 +157,10 @@
         if not self._multi_env:
             obs = self._make_batch(obs)
         if self.preprocess_fn:
-<<<<<<< HEAD
-            self._obs = self.preprocess_fn(obs=self._obs).get('obs', self._obs)
-        self._act, self._rew, self._done, self._info = \
-            Batch(), Batch(), Batch(), Batch()
-        if self._multi_env:
-            self.reward = np.zeros((self.env_num, self.reward_length))
-            self.length = np.zeros(self.env_num)
-        else:
-            self.reward, self.length = np.zeros(self.reward_length), 0
-=======
             obs = self.preprocess_fn(obs=obs).get('obs', obs)
         self.data.obs = obs
         self.reward = 0.  # will be specified when the first data is ready
         self.length = np.zeros(self.env_num)
->>>>>>> 69181d88
         for b in self._cached_buf:
             b.reset()
 
@@ -281,12 +240,6 @@
                     'There are already many steps in an episode. '
                     'You should add a time limitation to your environment!',
                     Warning)
-<<<<<<< HEAD
-            batch = Batch(
-                obs=self._obs, act=self._act, rew=self._rew,
-                done=self._done, obs_next=Batch(), info=self._info,
-                policy=Batch())
-=======
 
             # restore the state and the input data
             last_state = self.data.state
@@ -295,7 +248,6 @@
             self.data.update(state=Batch(), obs_next=Batch(), policy=Batch())
 
             # calculate the next action
->>>>>>> 69181d88
             if random:
                 action_space = self.env.action_space
                 if isinstance(action_space, list):
@@ -344,11 +296,7 @@
 
             # add data into the buffer
             self.length += 1
-<<<<<<< HEAD
-            self.reward += self._rew.reshape(self.reward.shape)
-=======
             self.reward += self.data.rew
->>>>>>> 69181d88
             if self.preprocess_fn:
                 result = self.preprocess_fn(**self.data)
                 self.data.update(result)
@@ -365,12 +313,7 @@
                                 cur_step += len(self._cached_buf[i])
                                 if self.buffer is not None:
                                     self.buffer.update(self._cached_buf[i])
-<<<<<<< HEAD
-                        self.reward[i] = np.zeros(self.reward_length)
-                        self.length[i] = 0
-=======
                         self.reward[i], self.length[i] = 0., 0
->>>>>>> 69181d88
                         if self._cached_buf:
                             self._cached_buf[i].reset()
                         self._reset_state(i)
@@ -394,20 +337,9 @@
                 if self.data.done[0]:
                     cur_episode += 1
                     reward_sum += self.reward[0]
-<<<<<<< HEAD
-                    length_sum += self.length
-                    if self._multi_env:
-                        self.reward = np.zeros(
-                            self.reward_length, self.env_num)
-                    else:
-                        self.reward = np.zeros(self.reward_length)
-                    self.length = 0
-                    self.state = None
-=======
                     length_sum += self.length[0]
                     self.reward, self.length = 0., np.zeros(self.env_num)
                     self.data.state = Batch()
->>>>>>> 69181d88
                     obs_next = self._make_batch(self.env.reset())
                     if self.preprocess_fn:
                         obs_next = self.preprocess_fn(obs=obs_next).get(
@@ -432,13 +364,9 @@
             n_episode = np.sum(n_episode)
         else:
             n_episode = max(cur_episode, 1)
-<<<<<<< HEAD
-        reward_sum = self.get_final_reward_fn(reward_sum / n_episode)
-=======
         reward_sum /= n_episode
         if np.asanyarray(reward_sum).size > 1:  # non-scalar reward_sum
             reward_sum = self._rew_metric(reward_sum)
->>>>>>> 69181d88
         return {
             'n/ep': cur_episode,
             'n/st': cur_step,
