--- conflicted
+++ resolved
@@ -43,11 +43,8 @@
         'numpy',
         'tensorboard',
         'torch>=1.4.0',
-<<<<<<< HEAD
         'pymdptoolbox',
-=======
         'numba>=0.51.0',
->>>>>>> 71ec8618
     ],
     extras_require={
         'dev': [
