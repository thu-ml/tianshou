--- conflicted
+++ resolved
@@ -73,11 +73,6 @@
 
     env_factory = AtariEnvFactory(
         task,
-<<<<<<< HEAD
-        training_config.train_seed,
-        training_config.test_seed,
-=======
->>>>>>> 981e649f
         frames_stack,
         scale=scale_obs,
     )
