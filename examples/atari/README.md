--- conflicted
+++ resolved
@@ -40,7 +40,6 @@
 
 Note: The selection of `n_step` is based on Figure 6 in the [Rainbow](https://arxiv.org/abs/1710.02298) paper.
 
-<<<<<<< HEAD
 # QRDQN (single run)
 
 One epoch here is equal to 100,000 env step, 100 epochs stand for 10M.
@@ -51,7 +50,7 @@
 | BreakoutNoFrameskip-v4      | 409.2         | ![](results/qrdqn/Breakout_rew.png)     | `python3 atari_qrdqn.py --task "BreakoutNoFrameskip-v4" --n-step 1` |
 | QbertNoFrameskip-v4         | 14990        | ![](results/qrdqn/Qbert_rew.png)        | `python3 atari_qrdqn.py --task "QbertNoFrameskip-v4"`  |
 | MsPacmanNoFrameskip-v4      | 2886        | ![](results/qrdqn/MsPacman_rew.png)     | `python3 atari_qrdqn.py --task "MsPacmanNoFrameskip-v4"`  |
-=======
+
 # BCQ
 
 TODO: after the `done` issue fixed, the result should be re-tuned and place here.
@@ -60,5 +59,4 @@
 
 - Train an expert, by using the command listed in the above DQN section;
 - Generate buffer with noise: `python3 atari_dqn.py --task {your_task} --watch --resume-path log/{your_task}/dqn/policy.pth --eps-test 0.2 --buffer-size 1000000 --save-buffer-name expert.hdf5` (note that 1M Atari buffer cannot be saved as `.pkl` format because it is too large and will cause error);
-- Train BCQ: `python3 atari_bcq.py --task {your_task} --load-buffer-name expert.hdf5`.
->>>>>>> a511cb47
+- Train BCQ: `python3 atari_bcq.py --task {your_task} --load-buffer-name expert.hdf5`.