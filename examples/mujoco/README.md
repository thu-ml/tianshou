--- conflicted
+++ resolved
@@ -245,11 +245,7 @@
 
 <a name="footnote1">[1]</a>  Supported environments include HalfCheetah-v3, Hopper-v3, Swimmer-v3, Walker2d-v3, Ant-v3, Humanoid-v3, Reacher-v2, InvertedPendulum-v2 and InvertedDoublePendulum-v2. Pusher, Thrower, Striker and HumanoidStandup are not supported because they are not commonly seen in literatures.
 
-<<<<<<< HEAD
-<a name="footnote2">[2]</a>  Pretrained agents, detailed graphs (single agent, single game) and log details can all be found [here](https://cloud.tsinghua.edu.cn/d/f45fcfc5016043bc8fbc/).
-=======
 <a name="footnote2">[2]</a>  Pretrained agents, detailed graphs (single agent, single game) and log details can all be found at [https://cloud.tsinghua.edu.cn/d/f45fcfc5016043bc8fbc/](https://cloud.tsinghua.edu.cn/d/f45fcfc5016043bc8fbc/).
->>>>>>> 333b8fbd
 
 <a name="footnote3">[3]</a>  We used the latest version of all mujoco environments in gym (0.17.3 with mujoco==2.0.2.13), but it's not often the case with other benchmarks. Please check for details yourself in the original paper. (Different version's outcomes are usually similar, though)
 
