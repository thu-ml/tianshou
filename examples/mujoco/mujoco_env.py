--- conflicted
+++ resolved
@@ -62,26 +62,19 @@
 
 
 class MujocoEnvFactory(EnvFactoryRegistered):
-<<<<<<< HEAD
-    def __init__(self, task: str, train_seed: int, test_seed: int, obs_norm=True) -> None:
-        super().__init__(
-            task=task,
-            train_seed=train_seed,
-            test_seed=test_seed,
-            venv_type=VectorEnvType.SUBPROC_SHARED_MEM,
-=======
     def __init__(
         self,
         task: str,
-        seed: int,
+        train_seed: int,
+        test_seed: int,
         obs_norm: bool = True,
         venv_type: VectorEnvType = VectorEnvType.SUBPROC_SHARED_MEM,
     ) -> None:
         super().__init__(
             task=task,
-            seed=seed,
+            train_seed=train_seed,
+            test_seed=test_seed,
             venv_type=venv_type,
->>>>>>> e82379c4
             envpool_factory=EnvPoolFactory() if envpool_is_available else None,
         )
         self.obs_norm = obs_norm
