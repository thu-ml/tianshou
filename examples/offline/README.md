--- conflicted
+++ resolved
@@ -35,14 +35,6 @@
 | HalfCheetah-v2        | halfcheetah-expert-v2 | 2864.37         | `python3 d4rl_cql.py --task HalfCheetah-v2 --expert-data-task halfcheetah-expert-v2` |
 | HalfCheetah-v2        | halfcheetah-medium-v2 | 6505.41         | `python3 d4rl_cql.py --task HalfCheetah-v2 --expert-data-task halfcheetah-medium-v2` |
 
-<<<<<<< HEAD
-### DT
-
-| Environment           | Dataset               | DT              | Parameters                                               |
-| --------------------- | --------------------- | --------------- | -------------------------------------------------------- |
-| HalfCheetah-v2        | halfcheetah-expert-v2 | 5110.92         | `python3 d4rl_dt.py --task HalfCheetah-v2 --expert-data-task halfcheetah-expert-v2` |
-| HalfCheetah-v2        | halfcheetah-medium-v2 | 4306.89         | `python3 d4rl_dt.py --task HalfCheetah-v2 --expert-data-task halfcheetah-medium-v2` |
-=======
 ### TD3+BC
 
 | Environment           | Dataset               | CQL             | Parameters                                               |
@@ -60,7 +52,13 @@
 | halfcheeta-expert-v2 | 11788.25 | 11665.77 |
 | walker2d-medium-v2 | 4051.76 | 3985.59 |
 | walker2d-expert-v2 | 5068.15 | 5027.75 |
->>>>>>> aba2d01d
+
+### DT
+
+| Environment           | Dataset               | DT              | Parameters                                               |
+| --------------------- | --------------------- | --------------- | -------------------------------------------------------- |
+| HalfCheetah-v2        | halfcheetah-expert-v2 | 5110.92         | `python3 d4rl_dt.py --task HalfCheetah-v2 --expert-data-task halfcheetah-expert-v2` |
+| HalfCheetah-v2        | halfcheetah-medium-v2 | 4306.89         | `python3 d4rl_dt.py --task HalfCheetah-v2 --expert-data-task halfcheetah-medium-v2` |
 
 ## Discrete control
 
